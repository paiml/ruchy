//! Actor system transpilation
#![allow(clippy::missing_errors_doc)]
#![allow(clippy::wildcard_imports)]
use super::*;
use crate::frontend::ast::{ActorHandler, StructField};
use anyhow::Result;
use proc_macro2::TokenStream;
use quote::{format_ident, quote};
impl Transpiler {
    /// Transpiles actor definitions
    /// # Examples
    ///
    /// ```
    /// use ruchy::backend::transpiler::Transpiler;
    /// use ruchy::frontend::ast::StructField;
    ///
    /// let transpiler = Transpiler::new();
    /// let result = transpiler.transpile_actor("TestActor", &[], &[]);
    /// assert!(result.is_ok());
    /// ```
    pub fn transpile_actor(
        &self,
        name: &str,
        state: &[StructField],
        handlers: &[ActorHandler],
    ) -> Result<TokenStream> {
        let actor_name = format_ident!("{}", name);
        let message_enum_name = format_ident!("{}Message", name);
        // Generate state fields
        let state_fields: Vec<TokenStream> = state
            .iter()
            .map(|field| {
                let field_name = format_ident!("{}", field.name);
                let field_type = self
                    .transpile_type(&field.ty)
                    .unwrap_or_else(|_| quote! { _ });
                quote! { #field_name: #field_type }
            })
            .collect();
        // Generate field names for initialization
        let field_names: Vec<_> = state
            .iter()
            .map(|field| format_ident!("{}", field.name))
            .collect();
        // Generate message enum variants
        let mut message_variants = Vec::new();
        let mut handler_arms = Vec::new();
        for handler in handlers {
            let variant_name = format_ident!("{}", handler.message_type);
            if handler.params.is_empty() {
                // Simple message without parameters
                message_variants.push(quote! { #variant_name });
                let body_tokens = self.transpile_expr(&handler.body)?;
                handler_arms.push(quote! {
                    #message_enum_name::#variant_name => {
                        #body_tokens
                    }
                });
            } else {
                // Message with parameters
                let param_types: Vec<TokenStream> = handler
                    .params
                    .iter()
                    .map(|p| {
                        self.transpile_type(&p.ty)
                            .unwrap_or_else(|_| quote! { String })
                    })
                    .collect();
                if param_types.len() == 1 {
                    message_variants.push(quote! { #variant_name(#(#param_types),*) });
                } else {
                    message_variants.push(quote! { #variant_name { #(#param_types),* } });
                }
                // Generate parameter bindings for the handler
                let param_names: Vec<_> = handler
                    .params
                    .iter()
                    .map(|p| format_ident!("{}", p.name()))
                    .collect();
                let body_tokens = self.transpile_expr(&handler.body)?;
                if param_names.len() == 1 {
                    let param = &param_names[0];
                    handler_arms.push(quote! {
                        #message_enum_name::#variant_name(#param) => {
                            #body_tokens
                        }
                    });
                } else {
                    handler_arms.push(quote! {
                        #message_enum_name::#variant_name { #(#param_names),* } => {
                            #body_tokens
                        }
                    });
                }
            }
        }
        // Generate the complete actor implementation
        Ok(quote! {
            // Message enum
            #[derive(Debug, Clone)]
            enum #message_enum_name {
                #(#message_variants,)*
            }
            // Actor struct
            struct #actor_name {
                #(#state_fields,)*
                receiver: tokio::sync::mpsc::Receiver<#message_enum_name>,
                sender: tokio::sync::mpsc::Sender<#message_enum_name>,
            }
            impl #actor_name {
                fn new() -> Self {
                    let (sender, receiver) = tokio::sync::mpsc::channel(100);
                    Self {
                        #(#field_names: Default::default(),)*
                        receiver,
                        sender,
                    }
                }
                fn sender(&self) -> tokio::sync::mpsc::Sender<#message_enum_name> {
                    self.sender.clone()
                }
                async fn run(&mut self) {
                    while let Some(msg) = self.receiver.recv().await {
                        self.handle_message(msg).await;
                    }
                }
                async fn handle_message(&mut self, msg: #message_enum_name) {
                    match msg {
                        #(#handler_arms)*
                    }
                }
            }
        })
    }
    /// Transpiles send operations (actor ! message)
    /// # Examples
    ///
    /// ```
    /// use ruchy::backend::transpiler::Transpiler;
    /// use ruchy::frontend::ast::Expr;
    ///
    /// let transpiler = Transpiler::new();
    /// let actor = Expr::literal(42.into());
    /// let message = Expr::literal("hello".into());
    /// let result = transpiler.transpile_send(&actor, &message);
    /// assert!(result.is_ok());
    /// ```
    pub fn transpile_send(&self, actor: &Expr, message: &Expr) -> Result<TokenStream> {
        let actor_tokens = self.transpile_expr(actor)?;
        let message_tokens = self.transpile_expr(message)?;
        Ok(quote! {
            #actor_tokens.send(#message_tokens).await
        })
    }
    /// Transpiles ask operations (actor ? message)
    /// # Examples
    ///
    /// ```
    /// use ruchy::backend::transpiler::Transpiler;
    /// use ruchy::frontend::ast::Expr;
    ///
    /// let transpiler = Transpiler::new();
    /// let actor = Expr::literal(42.into());
    /// let message = Expr::literal("hello".into());
    /// let result = transpiler.transpile_ask(&actor, &message);
    /// assert!(result.is_ok());
    /// ```
    pub fn transpile_ask(
        &self,
        actor: &Expr,
        message: &Expr,
        timeout: Option<&Expr>,
    ) -> Result<TokenStream> {
        let actor_tokens = self.transpile_expr(actor)?;
        let message_tokens = self.transpile_expr(message)?;
        if let Some(timeout_expr) = timeout {
            let timeout_tokens = self.transpile_expr(timeout_expr)?;
            Ok(quote! {
                #actor_tokens.ask(#message_tokens, #timeout_tokens).await
            })
        } else {
            // Default timeout of 5 seconds
            Ok(quote! {
                #actor_tokens.ask(#message_tokens, std::time::Duration::from_secs(5)).await
            })
        }
    }
    /// Transpiles command execution
    /// # Examples
    ///
    /// ```
    /// use ruchy::backend::transpiler::Transpiler;
    /// use ruchy::frontend::ast::Expr;
    ///
    /// let transpiler = Transpiler::new();
    /// let command = Expr::literal("test_command".into());
    /// let result = transpiler.transpile_command(&command);
    /// assert!(result.is_ok());
    /// ```
    pub fn transpile_command(
        &self,
        program: &str,
        args: &[String],
        _env: &[(String, String)],
        _working_dir: &Option<String>,
    ) -> Result<TokenStream> {
        let prog_str = program;
        let args_tokens: Vec<_> = args.iter().map(|arg| quote! { #arg }).collect();
        Ok(quote! {
            std::process::Command::new(#prog_str)
                .args(&[#(#args_tokens),*])
                .output()
                .expect("Failed to execute command")
        })
    }
}
#[cfg(test)]
mod tests {
    use super::*;
    use crate::frontend::ast::{Expr, ExprKind, Literal, Param, Pattern, Span, Type, TypeKind};

    fn make_transpiler() -> Transpiler {
        Transpiler::new()
    }

    fn make_literal(lit: Literal) -> Expr {
        Expr::new(ExprKind::Literal(lit), Span::new(0, 1))
    }

    fn make_ident(name: &str) -> Expr {
        Expr::new(ExprKind::Identifier(name.to_string()), Span::new(0, 1))
    }

    fn make_type(name: &str) -> Type {
        Type {
            kind: TypeKind::Named(name.to_string()),
            span: Span::new(0, 1),
        }
    }

    #[test]
    fn test_transpile_simple_actor() {
        let transpiler = make_transpiler();
        let state = vec![];
        let handlers = vec![];

        let result = transpiler.transpile_actor("Counter", &state, &handlers);
        assert!(result.is_ok());
        let tokens = result.unwrap().to_string();
        assert!(tokens.contains("enum CounterMessage"));
        assert!(tokens.contains("struct Counter"));
    }

    #[test]
    fn test_actor_with_state() {
        let transpiler = make_transpiler();
        use crate::frontend::ast::Visibility;
        let state = vec![StructField {
            name: "count".to_string(),
            ty: make_type("i32"),
            visibility: Visibility::Private,
            is_mut: false,
            default_value: None,
<<<<<<< HEAD
            decorators: Vec::new(),
=======
            decorators: vec![],
>>>>>>> 1f1c1772
        }];
        let handlers = vec![];

        let result = transpiler.transpile_actor("Counter", &state, &handlers);
        assert!(result.is_ok());
        let tokens = result.unwrap().to_string();
        assert!(tokens.contains("count :"));
    }

    #[test]
    fn test_actor_with_simple_handler() {
        let transpiler = make_transpiler();
        let state = vec![];
        let handlers = vec![ActorHandler {
            message_type: "Reset".to_string(),
            params: vec![],
            body: Box::new(make_literal(Literal::Unit)),
        }];

        let result = transpiler.transpile_actor("Counter", &state, &handlers);
        assert!(result.is_ok());
        let tokens = result.unwrap().to_string();
        assert!(tokens.contains("Reset"));
        assert!(tokens.contains("CounterMessage :: Reset"));
    }

    #[test]
    fn test_actor_with_parameterized_handler() {
        let transpiler = make_transpiler();
        let state = vec![];
        let params = vec![Param {
            pattern: Pattern::Identifier("value".to_string()),
            ty: make_type("i32"),
            span: Span::new(0, 1),
            is_mutable: false,
            default_value: None,
        }];
        let handlers = vec![ActorHandler {
            message_type: "Add".to_string(),
            params,
            body: Box::new(make_ident("value")),
        }];

        let result = transpiler.transpile_actor("Counter", &state, &handlers);
        assert!(result.is_ok());
        let tokens = result.unwrap().to_string();
        assert!(tokens.contains("Add"));
    }

    #[test]
    fn test_actor_with_multiple_handlers() {
        let transpiler = make_transpiler();
        let state = vec![];
        let handlers = vec![
            ActorHandler {
                message_type: "Increment".to_string(),
                params: vec![],
                body: Box::new(make_literal(Literal::Unit)),
            },
            ActorHandler {
                message_type: "Decrement".to_string(),
                params: vec![],
                body: Box::new(make_literal(Literal::Unit)),
            },
            ActorHandler {
                message_type: "Reset".to_string(),
                params: vec![],
                body: Box::new(make_literal(Literal::Unit)),
            },
        ];

        let result = transpiler.transpile_actor("Counter", &state, &handlers);
        assert!(result.is_ok());
        let tokens = result.unwrap().to_string();
        assert!(tokens.contains("Increment"));
        assert!(tokens.contains("Decrement"));
        assert!(tokens.contains("Reset"));
    }

    #[test]
    fn test_transpile_send() {
        let transpiler = make_transpiler();
        let actor = make_ident("my_actor");
        let message = make_ident("Message");

        let result = transpiler.transpile_send(&actor, &message);
        assert!(result.is_ok());
        let tokens = result.unwrap().to_string();
        assert!(tokens.contains("my_actor . send"));
        assert!(tokens.contains("await"));
    }

    #[test]
    fn test_transpile_ask_with_timeout() {
        let transpiler = make_transpiler();
        let actor = make_ident("my_actor");
        let message = make_ident("Query");
        let timeout = Some(make_literal(Literal::Integer(10)));

        let result = transpiler.transpile_ask(&actor, &message, timeout.as_ref());
        assert!(result.is_ok());
        let tokens = result.unwrap().to_string();
        assert!(tokens.contains("my_actor . ask"));
        assert!(tokens.contains("await"));
    }

    #[test]
    fn test_transpile_ask_without_timeout() {
        let transpiler = make_transpiler();
        let actor = make_ident("my_actor");
        let message = make_ident("Query");

        let result = transpiler.transpile_ask(&actor, &message, None);
        assert!(result.is_ok());
        let tokens = result.unwrap().to_string();
        assert!(tokens.contains("my_actor . ask"));
        assert!(tokens.contains("Duration :: from_secs"));
        assert!(tokens.contains("await"));
    }

    #[test]
    fn test_transpile_command() {
        let transpiler = make_transpiler();
        let program = "echo";
        let args = vec!["hello".to_string(), "world".to_string()];
        let env = vec![];
        let working_dir = None;

        let result = transpiler.transpile_command(program, &args, &env, &working_dir);
        assert!(result.is_ok());
        let tokens = result.unwrap().to_string();
        assert!(tokens.contains("Command :: new"));
        assert!(tokens.contains("echo"));
        assert!(tokens.contains("hello"));
        assert!(tokens.contains("world"));
        assert!(tokens.contains("output"));
    }

    #[test]
    fn test_transpile_command_no_args() {
        let transpiler = make_transpiler();
        let program = "ls";
        let args = vec![];
        let env = vec![];
        let working_dir = None;

        let result = transpiler.transpile_command(program, &args, &env, &working_dir);
        assert!(result.is_ok());
        let tokens = result.unwrap().to_string();
        assert!(tokens.contains("Command :: new"));
        assert!(tokens.contains("ls"));
    }

    #[test]
    fn test_actor_with_multiple_params() {
        let transpiler = make_transpiler();
        let state = vec![];
        let params = vec![
            Param {
                pattern: Pattern::Identifier("x".to_string()),
                ty: make_type("i32"),
                span: Span::new(0, 1),
                is_mutable: false,
                default_value: None,
            },
            Param {
                pattern: Pattern::Identifier("y".to_string()),
                ty: make_type("i32"),
                span: Span::new(0, 1),
                is_mutable: false,
                default_value: None,
            },
        ];
        let handlers = vec![ActorHandler {
            message_type: "Compute".to_string(),
            params,
            body: Box::new(make_ident("x")),
        }];

        let result = transpiler.transpile_actor("Calculator", &state, &handlers);
        assert!(result.is_ok());
        let tokens = result.unwrap().to_string();
        assert!(tokens.contains("Compute"));
    }

    #[test]
    fn test_actor_struct_generation() {
        let transpiler = make_transpiler();
        let state = vec![
            StructField {
                name: "value".to_string(),
                ty: make_type("String"),
                visibility: crate::frontend::ast::Visibility::Private,
                is_mut: false,
                default_value: None,
<<<<<<< HEAD
                decorators: Vec::new(),
=======
                decorators: vec![],
>>>>>>> 1f1c1772
            },
            StructField {
                name: "count".to_string(),
                ty: make_type("usize"),
                visibility: crate::frontend::ast::Visibility::Private,
                is_mut: false,
                default_value: None,
<<<<<<< HEAD
                decorators: Vec::new(),
=======
                decorators: vec![],
>>>>>>> 1f1c1772
            },
        ];
        let handlers = vec![];

        let result = transpiler.transpile_actor("Storage", &state, &handlers);
        assert!(result.is_ok());
        let tokens = result.unwrap().to_string();
        assert!(tokens.contains("struct Storage"));
        assert!(tokens.contains("value :"));
        assert!(tokens.contains("count :"));
        assert!(tokens.contains("receiver :"));
        assert!(tokens.contains("sender :"));
    }

    #[test]
    fn test_actor_async_methods() {
        let transpiler = make_transpiler();
        let state = vec![];
        let handlers = vec![];

        let result = transpiler.transpile_actor("Worker", &state, &handlers);
        assert!(result.is_ok());
        let tokens = result.unwrap().to_string();
        assert!(tokens.contains("async fn run"));
        assert!(tokens.contains("async fn handle_message"));
        assert!(tokens.contains("self . receiver . recv"));
    }

    #[test]
    fn test_actor_channel_creation() {
        let transpiler = make_transpiler();
        let state = vec![];
        let handlers = vec![];

        let result = transpiler.transpile_actor("Service", &state, &handlers);
        assert!(result.is_ok());
        let tokens = result.unwrap().to_string();
        assert!(tokens.contains("fn new"));
        assert!(tokens.contains("tokio :: sync :: mpsc :: channel"));
        assert!(tokens.contains("fn sender"));
    }
}

#[cfg(test)]
mod property_tests_actors {
    use proptest::proptest;

    proptest! {
        /// Property: Function never panics on any input
        #[test]
        fn test_transpile_actor_never_panics(input: String) {
            // Limit input size to avoid timeout
            let _input = if input.len() > 100 { &input[..100] } else { &input[..] };
            // Function should not panic on any input
            let _ = std::panic::catch_unwind(|| {
                // Call function with various inputs
                // This is a template - adjust based on actual function signature
            });
        }
    }
}<|MERGE_RESOLUTION|>--- conflicted
+++ resolved
@@ -261,11 +261,7 @@
             visibility: Visibility::Private,
             is_mut: false,
             default_value: None,
-<<<<<<< HEAD
-            decorators: Vec::new(),
-=======
             decorators: vec![],
->>>>>>> 1f1c1772
         }];
         let handlers = vec![];
 
@@ -461,11 +457,7 @@
                 visibility: crate::frontend::ast::Visibility::Private,
                 is_mut: false,
                 default_value: None,
-<<<<<<< HEAD
-                decorators: Vec::new(),
-=======
                 decorators: vec![],
->>>>>>> 1f1c1772
             },
             StructField {
                 name: "count".to_string(),
@@ -473,11 +465,7 @@
                 visibility: crate::frontend::ast::Visibility::Private,
                 is_mut: false,
                 default_value: None,
-<<<<<<< HEAD
-                decorators: Vec::new(),
-=======
                 decorators: vec![],
->>>>>>> 1f1c1772
             },
         ];
         let handlers = vec![];
