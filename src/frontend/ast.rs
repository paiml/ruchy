//! Abstract Syntax Tree (AST) definitions for the Ruchy programming language.
//!
//! This module contains the complete AST representation used by the Ruchy compiler.
//! The AST is the primary intermediate representation produced by the parser and consumed
//! by subsequent compilation phases including type checking, optimization, and code generation.
//!
//! # Architecture
//!
//! The AST follows a traditional expression-based design where most constructs are
//! represented as expressions that can be composed. Key design principles:
//!
//! - **Location tracking**: Every AST node carries a `Span` for precise error reporting
//! - **Attributes**: Nodes can be decorated with attributes for metadata and directives
//! - **Pattern matching**: First-class support for destructuring and pattern matching
//! - **Type annotations**: Optional type annotations for gradual typing
//!
//! # Example
//!
//! ```ignore
//! use ruchy::frontend::ast::{Expr, ExprKind, Literal, Span};
//!
//! // Create a simple literal expression
//! let expr = Expr::new(
//!     ExprKind::Literal(Literal::Integer(42)),
//!     Span::new(0, 2)
//! );
//! ```

use serde::{Deserialize, Serialize};
use std::fmt;

/// Source location information for AST nodes.
///
/// A `Span` represents a contiguous range of characters in the source code,
/// enabling precise error reporting and source mapping. All AST nodes carry
/// span information to maintain the connection between the abstract representation
/// and the original source text.
///
/// # Examples
///
/// ```ignore
/// use ruchy::frontend::ast::Span;
///
/// // Create a span for characters 10-15 in the source
/// let span = Span::new(10, 15);
///
/// // Merge two spans to get their combined range
/// let span1 = Span::new(10, 20);
/// let span2 = Span::new(15, 25);
/// let merged = span1.merge(span2); // Span { start: 10, end: 25 }
/// ```
#[derive(Debug, Clone, Copy, PartialEq, Eq, Hash, Serialize, Deserialize, Default)]
pub struct Span {
    /// The byte offset of the first character in this span.
    pub start: usize,
    /// The byte offset one past the last character in this span.
    pub end: usize,
}
impl Span {
    /// Creates a new span with the given start and end positions.
    ///
    /// # Arguments
    ///
    /// * `start` - The byte offset of the first character
    /// * `end` - The byte offset one past the last character
    ///
    /// # Examples
    ///
    /// ```ignore
    /// use ruchy::frontend::ast::Span;
    ///
    /// let span = Span::new(0, 10);
    /// assert_eq!(span.start, 0);
    /// assert_eq!(span.end, 10);
    /// ```
    #[must_use]
    pub fn new(start: usize, end: usize) -> Self {
        Self { start, end }
    }
    /// Merges two spans to create a new span covering both ranges.
    ///
    /// This is useful when combining multiple tokens or expressions into
    /// a larger syntactic construct. The resulting span starts at the
    /// minimum of both start positions and ends at the maximum of both
    /// end positions.
    ///
    /// # Arguments
    ///
    /// * `other` - The span to merge with this one
    ///
    /// # Returns
    ///
    /// A new span covering the entire range of both input spans
    ///
    /// # Examples
    ///
    /// ```ignore
    /// use ruchy::frontend::ast::Span;
    ///
    /// let span1 = Span::new(10, 20);
    /// let span2 = Span::new(15, 25);
    /// let merged = span1.merge(span2);
    /// assert_eq!(merged.start, 10);
    /// assert_eq!(merged.end, 25);
    /// ```
    #[must_use]
    pub fn merge(self, other: Self) -> Self {
        Self {
            start: self.start.min(other.start),
            end: self.end.max(other.end),
        }
    }
}
/// A catch clause in a try-catch expression.
///
/// Catch clauses provide pattern-based error handling, allowing different
/// error types or patterns to be handled with specific recovery logic.
///
/// # Examples
///
/// ```ignore
/// // Catch a specific error pattern
/// try {
///     risky_operation()
/// } catch IOError(msg) {
///     println("IO error: {msg}")
/// } catch e {
///     println("Unknown error: {e}")
/// }
/// ```
#[derive(Debug, Clone, PartialEq, Serialize, Deserialize)]
pub struct CatchClause {
    /// The pattern to match against the caught error.
    pub pattern: Pattern,
    /// The expression to execute when this pattern matches.
    pub body: Box<Expr>,
}

/// A single clause in a comprehension (for and optional if).
#[derive(Debug, Clone, PartialEq, Serialize, Deserialize)]
pub struct ComprehensionClause {
    /// The variable or pattern to bind
    pub variable: String,
    /// The iterable to iterate over
    pub iterable: Box<Expr>,
    /// Optional filter condition (if clause)
    pub condition: Option<Box<Expr>>,
}

/// The primary AST node representing an expression in Ruchy.
///
/// `Expr` is the fundamental building block of Ruchy's AST. Nearly all language
/// constructs are represented as expressions, including statements, declarations,
/// and control flow. This expression-oriented design enables powerful composition
/// and simplifies the language semantics.
///
/// Each expression consists of:
/// - `kind`: The specific type of expression (literal, binary op, function, etc.)
/// - `span`: Source location information for error reporting
/// - `attributes`: Optional metadata and compiler directives
///
/// # Examples
///
/// ```ignore
/// use ruchy::frontend::ast::{Expr, ExprKind, BinaryOp, Literal, Span};
///
/// // Create a binary expression: 2 + 3
/// let left = Box::new(Expr::new(
///     ExprKind::Literal(Literal::Integer(2)),
///     Span::new(0, 1)
/// ));
/// let right = Box::new(Expr::new(
///     ExprKind::Literal(Literal::Integer(3)),
///     Span::new(4, 5)
/// ));
/// let expr = Expr::new(
///     ExprKind::Binary { left, op: BinaryOp::Add, right },
///     Span::new(0, 5)
/// );
/// ```
#[derive(Debug, Clone, PartialEq, Serialize, Deserialize)]
pub struct Expr {
    /// The specific type of expression.
    pub kind: ExprKind,
    /// Source location information for this expression.
    pub span: Span,
    /// Compiler attributes and metadata attached to this expression.
    pub attributes: Vec<Attribute>,
}
impl Expr {
    /// Creates a new expression with the given kind and span.
    ///
    /// This is the primary constructor for building AST nodes. The expression
    /// starts with no attributes; use `with_attributes` if attributes are needed.
    ///
    /// # Arguments
    ///
    /// * `kind` - The specific type of expression
    /// * `span` - The source location of this expression
    ///
    /// # Examples
    ///
    /// ```ignore
    /// use ruchy::frontend::ast::{Expr, ExprKind, Literal, Span};
    ///
    /// let expr = Expr::new(
    ///     ExprKind::Literal(Literal::Boolean(true)),
    ///     Span::new(0, 4)
    /// );
    /// ```
    #[must_use]
    pub fn new(kind: ExprKind, span: Span) -> Self {
        Self {
            kind,
            span,
            attributes: Vec::new(),
        }
    }
    /// Creates a new expression with attributes attached.
    ///
    /// Attributes provide metadata and compiler directives that modify
    /// how an expression is processed. Common uses include optimization
    /// hints, debugging information, and feature flags.
    ///
    /// # Arguments
    ///
    /// * `kind` - The specific type of expression
    /// * `span` - The source location of this expression
    /// * `attributes` - Compiler attributes to attach
    ///
    /// # Examples
    ///
    /// ```ignore
    /// use ruchy::frontend::ast::{Expr, ExprKind, Attribute, Literal, Span};
    ///
    /// let expr = Expr::with_attributes(
    ///     ExprKind::Literal(Literal::Integer(42)),
    ///     Span::new(0, 2),
    ///     vec![Attribute::inline()]
    /// );
    /// ```
    #[must_use]
    pub fn with_attributes(kind: ExprKind, span: Span, attributes: Vec<Attribute>) -> Self {
        Self {
            kind,
            span,
            attributes,
        }
    }
}

/// Type parameter with optional constraints
#[derive(Debug, Clone, PartialEq, Serialize, Deserialize)]
pub struct TypeParam {
    pub name: String,
    pub bounds: Vec<String>, // e.g., ["Display", "Debug"] for T: Display + Debug
}

impl TypeParam {
    pub fn new(name: String) -> Self {
        Self {
            name,
            bounds: Vec::new(),
        }
    }

    pub fn with_bounds(name: String, bounds: Vec<String>) -> Self {
        Self { name, bounds }
    }
}

/// The specific type of expression represented by an AST node.
///
/// `ExprKind` is a comprehensive enumeration of all expression types supported
/// by the Ruchy language. This includes literals, operators, control flow,
/// declarations, and advanced features like actors and dataframes.
///
/// # Expression Categories
///
/// ## Literals and Identifiers
/// - `Literal`: Constant values (integers, strings, booleans, etc.)
/// - `Identifier`: Variable references
/// - `QualifiedName`: Module-qualified identifiers
///
/// ## Operations
/// - `Binary`: Binary operations (arithmetic, logical, comparison)
/// - `Unary`: Unary operations (negation, not)
/// - `Pipeline`: Functional pipeline operations
///
/// ## Control Flow
/// - `If`, `IfLet`: Conditional expressions
/// - `Match`: Pattern matching
/// - `For`, `While`, `Loop`: Iteration constructs
/// - `TryCatch`, `Throw`: Exception handling
///
/// ## Declarations
/// - `Let`, `LetPattern`: Variable bindings
/// - `Function`, `Lambda`: Function definitions
/// - `Struct`, `Enum`, `Trait`: Type definitions
///
/// ## Advanced Features
/// - `Actor`: Actor model for concurrency
/// - `DataFrame`: Tabular data operations
/// - `Async`, `Await`: Asynchronous programming
/// - `Command`: System command execution
#[derive(Debug, Clone, PartialEq, Serialize, Deserialize)]
pub enum ExprKind {
    /// A literal value (integer, string, boolean, etc.).
    Literal(Literal),
    /// A simple identifier reference.
    Identifier(String),
    /// A module-qualified identifier (e.g., `std::println`).
    QualifiedName {
        /// The module path.
        module: String,
        /// The identifier within the module.
        name: String,
    },
    /// An interpolated string with embedded expressions.
    StringInterpolation {
        /// The parts of the interpolated string.
        parts: Vec<StringPart>,
    },
    /// A binary operation (e.g., `a + b`, `x && y`).
    Binary {
        /// The left operand.
        left: Box<Expr>,
        /// The binary operator.
        op: BinaryOp,
        /// The right operand.
        right: Box<Expr>,
    },
    /// A unary operation (e.g., `-x`, `!flag`).
    Unary {
        /// The unary operator.
        op: UnaryOp,
        /// The operand expression.
        operand: Box<Expr>,
    },
    /// Throws an exception.
    Throw {
        /// The exception value to throw.
        expr: Box<Expr>,
    },
    /// Exception handling with pattern-based catch clauses.
    TryCatch {
        /// The expression to try.
        try_block: Box<Expr>,
        /// Pattern-based catch handlers.
        catch_clauses: Vec<CatchClause>,
        /// Optional finally block executed regardless of success/failure.
        finally_block: Option<Box<Expr>>,
    },
    Ok {
        value: Box<Expr>,
    },
    Err {
        error: Box<Expr>,
    },
    Some {
        value: Box<Expr>,
    },
    None,
    TypeCast {
        expr: Box<Expr>,
        target_type: String,
    },
    /// Ternary conditional expression (condition ? `true_expr` : `false_expr`)
    Ternary {
        condition: Box<Expr>,
        true_expr: Box<Expr>,
        false_expr: Box<Expr>,
    },
    Try {
        expr: Box<Expr>,
    },
    Await {
        expr: Box<Expr>,
    },
    Spawn {
        actor: Box<Expr>,
    },
    AsyncBlock {
        body: Box<Expr>,
    },
    If {
        condition: Box<Expr>,
        then_branch: Box<Expr>,
        else_branch: Option<Box<Expr>>,
    },
    IfLet {
        pattern: Pattern,
        expr: Box<Expr>,
        then_branch: Box<Expr>,
        else_branch: Option<Box<Expr>>,
    },
    Let {
        name: String,
        type_annotation: Option<Type>,
        value: Box<Expr>,
        body: Box<Expr>,
        is_mutable: bool,
    },
    LetPattern {
        pattern: Pattern,
        type_annotation: Option<Type>,
        value: Box<Expr>,
        body: Box<Expr>,
        is_mutable: bool,
    },
    Function {
        name: String,
        type_params: Vec<String>,
        params: Vec<Param>,
        return_type: Option<Type>,
        body: Box<Expr>,
        is_async: bool,
        is_pub: bool,
    },
    Lambda {
        params: Vec<Param>,
        body: Box<Expr>,
    },
    AsyncLambda {
        params: Vec<String>,
        body: Box<Expr>,
    },
    Struct {
        name: String,
        type_params: Vec<String>,
        fields: Vec<StructField>,
        derives: Vec<String>, // #[derive(Debug, Clone, ...)]
        is_pub: bool,
    },
    TupleStruct {
        name: String,
        type_params: Vec<String>,
        fields: Vec<Type>, // Just types, no names
        derives: Vec<String>,
        is_pub: bool,
    },
    Class {
        name: String,
        type_params: Vec<String>,
        superclass: Option<String>, // inheritance
        traits: Vec<String>,        // + Trait1 + Trait2
        fields: Vec<StructField>,
        constructors: Vec<Constructor>, // new() methods
        methods: Vec<ClassMethod>,
        constants: Vec<ClassConstant>,  // const NAME: TYPE = VALUE
        properties: Vec<ClassProperty>, // property NAME: TYPE { get => ..., set(v) => ... }
        impl_blocks: Vec<Expr>,         // impl blocks defined inside the class
        nested_classes: Vec<Expr>,      // nested class definitions
        derives: Vec<String>,           // #[derive(Debug, Clone, ...)]
        decorators: Vec<Decorator>,     // @Serializable, @Table("users"), etc.
        is_pub: bool,
        is_sealed: bool,   // sealed class (no external subclassing)
        is_abstract: bool, // abstract class (cannot be instantiated)
    },
    Enum {
        name: String,
        type_params: Vec<String>,
        variants: Vec<EnumVariant>,
        is_pub: bool,
    },
    StructLiteral {
        name: String,
        fields: Vec<(String, Expr)>,
        base: Option<Box<Expr>>, // For ..expr update syntax
    },
    ObjectLiteral {
        fields: Vec<ObjectField>,
    },
    FieldAccess {
        object: Box<Expr>,
        field: String,
    },
    OptionalFieldAccess {
        object: Box<Expr>,
        field: String,
    },
    IndexAccess {
        object: Box<Expr>,
        index: Box<Expr>,
    },
    Slice {
        object: Box<Expr>,
        start: Option<Box<Expr>>,
        end: Option<Box<Expr>>,
    },
    Trait {
        name: String,
        type_params: Vec<String>,
        methods: Vec<TraitMethod>,
        is_pub: bool,
    },
    Impl {
        type_params: Vec<String>,
        trait_name: Option<String>,
        for_type: String,
        methods: Vec<ImplMethod>,
        is_pub: bool,
    },
    Actor {
        name: String,
        state: Vec<StructField>,
        handlers: Vec<ActorHandler>,
    },
    Send {
        actor: Box<Expr>,
        message: Box<Expr>,
    },
    Command {
        program: String,
        args: Vec<String>,
        env: Vec<(String, String)>,
        working_dir: Option<String>,
    },
    Ask {
        actor: Box<Expr>,
        message: Box<Expr>,
        timeout: Option<Box<Expr>>,
    },
    /// Fire-and-forget actor send (left <- right)
    ActorSend {
        actor: Box<Expr>,
        message: Box<Expr>,
    },
    /// Actor query with reply (left <? right)
    ActorQuery {
        actor: Box<Expr>,
        message: Box<Expr>,
    },
    Call {
        func: Box<Expr>,
        args: Vec<Expr>,
    },
    Macro {
        name: String,
        args: Vec<Expr>,
    },
    MethodCall {
        receiver: Box<Expr>,
        method: String,
        args: Vec<Expr>,
    },
    OptionalMethodCall {
        receiver: Box<Expr>,
        method: String,
        args: Vec<Expr>,
    },
    Block(Vec<Expr>),
    Pipeline {
        expr: Box<Expr>,
        stages: Vec<PipelineStage>,
    },
    Match {
        expr: Box<Expr>,
        arms: Vec<MatchArm>,
    },
    List(Vec<Expr>),
    Set(Vec<Expr>),
    ArrayInit {
        value: Box<Expr>,
        size: Box<Expr>,
    },
    Tuple(Vec<Expr>),
    Spread {
        expr: Box<Expr>,
    },
    ListComprehension {
        element: Box<Expr>,
        clauses: Vec<ComprehensionClause>,
    },
    SetComprehension {
        element: Box<Expr>,
        clauses: Vec<ComprehensionClause>,
    },
    DictComprehension {
        key: Box<Expr>,
        value: Box<Expr>,
        clauses: Vec<ComprehensionClause>,
    },
    DataFrame {
        columns: Vec<DataFrameColumn>,
    },
    DataFrameOperation {
        source: Box<Expr>,
        operation: DataFrameOp,
    },
    For {
        var: String,              // Keep for backward compatibility
        pattern: Option<Pattern>, // New: Support destructuring patterns
        iter: Box<Expr>,
        body: Box<Expr>,
    },
    While {
        condition: Box<Expr>,
        body: Box<Expr>,
    },
    WhileLet {
        pattern: Pattern,
        expr: Box<Expr>,
        body: Box<Expr>,
    },
    Loop {
        body: Box<Expr>,
    },
    Range {
        start: Box<Expr>,
        end: Box<Expr>,
        inclusive: bool,
    },
    Module {
        name: String,
        body: Box<Expr>,
    },
    Break {
        label: Option<String>,
    },
    Continue {
        label: Option<String>,
    },
    Return {
        value: Option<Box<Expr>>,
    },
    Assign {
        target: Box<Expr>,
        value: Box<Expr>,
    },
    CompoundAssign {
        target: Box<Expr>,
        op: BinaryOp,
        value: Box<Expr>,
    },
    PreIncrement {
        target: Box<Expr>,
    },
    PostIncrement {
        target: Box<Expr>,
    },
    PreDecrement {
        target: Box<Expr>,
    },
    PostDecrement {
        target: Box<Expr>,
    },
    Extension {
        target_type: String,
        methods: Vec<ImplMethod>,
    },
    /// Import statement for modules
    Import {
        module: String,
        items: Option<Vec<String>>,
    },
    /// Import all items with an alias (import * as name)
    ImportAll {
        module: String,
        alias: String,
    },
    /// Import default export
    ImportDefault {
        module: String,
        name: String,
    },
    /// Export a declaration
    Export {
        expr: Box<Expr>,
        is_default: bool,
    },
    /// Export a list of identifiers
    ExportList {
        names: Vec<String>,
    },
    /// Re-export from another module
    ReExport {
        items: Vec<String>,
        module: String,
    },
    /// Export default declaration
    ExportDefault {
        expr: Box<Expr>,
    },
    /// Type alias declaration (type Name = Type)
    TypeAlias {
        name: String,
        target_type: Type,
    },
    /// Macro invocation (e.g., `println!("hello")`)
    MacroInvocation {
        name: String,
        args: Vec<Expr>,
    },
}
/// Literal values that can appear in the source code.
///
/// Literals represent compile-time constant values that are directly
/// embedded in the program. These form the base values from which
/// more complex expressions are constructed.
///
/// # Examples
///
/// ```ignore
/// use ruchy::frontend::ast::Literal;
///
/// let int = Literal::Integer(42);
/// let float = Literal::Float(3.14);
/// let string = Literal::String("hello".to_string());
/// let boolean = Literal::Bool(true);
/// let character = Literal::Char('a');
/// let unit = Literal::Unit;
/// ```
#[derive(Debug, Clone, PartialEq, Serialize, Deserialize)]
pub enum Literal {
    /// A signed 64-bit integer literal.
    Integer(i64),
    /// A 64-bit floating-point literal.
    Float(f64),
    /// A string literal.
    String(String),
    /// A boolean literal (`true` or `false`).
    Bool(bool),
    /// A character literal.
    Char(char),
    /// The unit value `()`.
    Unit,
    /// A null value.
    Null,
}
impl Literal {
    /// Convert a REPL Value to a Literal (for synthetic expressions)
    pub fn from_value(value: &crate::runtime::interpreter::Value) -> Self {
        use crate::runtime::interpreter::Value;
        match value {
            Value::Integer(i) => Literal::Integer(*i),
            Value::Float(f) => Literal::Float(*f),
            Value::String(s) => Literal::String(s.to_string()),
            Value::Bool(b) => Literal::Bool(*b),
            Value::Nil => Literal::Unit,
            _ => Literal::Unit, // Fallback for complex types
        }
    }
}
/// String interpolation parts - either literal text or an expression
#[derive(Debug, Clone, PartialEq, Serialize, Deserialize)]
pub enum StringPart {
    /// Literal text portion of the string
    Text(String),
    /// Expression to be interpolated without format specifier
    Expr(Box<Expr>),
    /// Expression with format specifier (e.g., {value:.2})
    ExprWithFormat {
        expr: Box<Expr>,
        format_spec: String,
    },
}
/// Binary operators for two-operand expressions.
///
/// These operators cover arithmetic, comparison, logical, and bitwise operations.
/// Each operator has specific precedence and associativity rules defined in the parser.
///
/// # Examples
///
/// ```ignore
/// use ruchy::frontend::ast::BinaryOp;
///
/// // Arithmetic: a + b * c
/// let add = BinaryOp::Add;
/// let mul = BinaryOp::Multiply;
///
/// // Comparison: x >= y
/// let ge = BinaryOp::GreaterEqual;
///
/// // Logical: flag1 && flag2
/// let and = BinaryOp::And;
/// ```
#[derive(Debug, Clone, Copy, PartialEq, Eq, Hash, Serialize, Deserialize)]
pub enum BinaryOp {
    // Arithmetic
    Add,
    Subtract,
    Multiply,
    Divide,
    Modulo,
    Power,
    // Comparison
    Equal,
    NotEqual,
    Less,
    LessEqual,
    Greater,
    GreaterEqual,
    Gt, // Alias for Greater (for compatibility)
    // Logical
    And,
    Or,
    NullCoalesce,
    // Bitwise
    BitwiseAnd,
    BitwiseOr,
    BitwiseXor,
    LeftShift,
    RightShift,
    // Actor
    Send, // ! operator for sending messages to actors
}
/// Unary operators for single-operand expressions.
///
/// These operators include logical negation, arithmetic negation,
/// bitwise complement, and reference operations.
///
/// # Examples
///
/// ```ignore
/// use ruchy::frontend::ast::UnaryOp;
///
/// // Logical negation: !flag
/// let not = UnaryOp::Not;
///
/// // Arithmetic negation: -value
/// let neg = UnaryOp::Negate;
///
/// // Bitwise complement: ~bits
/// let complement = UnaryOp::BitwiseNot;
/// ```
#[derive(Debug, Clone, Copy, PartialEq, Eq, Hash, Serialize, Deserialize)]
pub enum UnaryOp {
    Not,
    Negate,
    BitwiseNot,
    Reference,
    Deref,
}
/// A function or method parameter.
///
/// Parameters support pattern matching for destructuring, type annotations
/// for type checking, default values for optional parameters, and mutability
/// modifiers.
///
/// # Examples
///
/// ```ignore
/// // Simple parameter: x: int
/// // Pattern parameter: (a, b): (int, int)
/// // Optional parameter: name: string = "default"
/// // Mutable parameter: mut buffer: Vec<u8>
/// ```
#[derive(Debug, Clone, PartialEq, Serialize, Deserialize)]
pub struct Param {
    /// The pattern for destructuring the parameter.
    pub pattern: Pattern,
    /// The type annotation for this parameter.
    pub ty: Type,
    /// Source location of this parameter.
    pub span: Span,
    /// Whether this parameter is mutable.
    pub is_mutable: bool,
    /// Optional default value for this parameter.
    pub default_value: Option<Box<Expr>>,
}
impl Param {
    /// Get the primary name from this parameter pattern.
    /// For complex patterns, this returns the first/primary identifier.
    /// For simple patterns, this returns the identifier itself.
    #[must_use]
    pub fn name(&self) -> String {
        self.pattern.primary_name()
    }
}

#[derive(Debug, Clone, PartialEq, Serialize, Deserialize)]
pub enum Visibility {
    Private,
    Public,
    PubCrate,
    PubSuper,
    Protected, // For future inheritance support
}

impl Visibility {
    pub fn is_public(&self) -> bool {
        matches!(
            self,
            Visibility::Public | Visibility::PubCrate | Visibility::PubSuper
        )
    }
}

#[derive(Debug, Clone, PartialEq, Serialize, Deserialize)]
pub struct StructField {
    pub name: String,
    pub ty: Type,
    pub visibility: Visibility,
    pub is_mut: bool,                // mut field modifier
    pub default_value: Option<Expr>, // Default value for class fields
    pub decorators: Vec<Decorator>,  // @PrimaryKey, @Column("name"), etc.
}
#[derive(Debug, Clone, PartialEq, Serialize, Deserialize)]
pub struct EnumVariant {
    pub name: String,
    pub fields: Option<Vec<Type>>, // None for unit variant, Some for tuple variant
    pub discriminant: Option<i64>, // Explicit discriminant value for TypeScript compatibility
}
#[derive(Debug, Clone, PartialEq, Serialize, Deserialize)]
pub enum ObjectField {
    KeyValue { key: String, value: Expr },
    Spread { expr: Expr },
}
#[derive(Debug, Clone, PartialEq, Serialize, Deserialize)]
pub struct TraitMethod {
    pub name: String,
    pub params: Vec<Param>,
    pub return_type: Option<Type>,
    pub body: Option<Box<Expr>>, // None for method signatures, Some for default implementations
    pub is_pub: bool,
}
#[derive(Debug, Clone, PartialEq, Serialize, Deserialize)]
pub struct ImplMethod {
    pub name: String,
    pub params: Vec<Param>,
    pub return_type: Option<Type>,
    pub body: Box<Expr>,
    pub is_pub: bool,
}
#[derive(Debug, Clone, PartialEq, Serialize, Deserialize)]
pub struct ActorHandler {
    pub message_type: String,
    pub params: Vec<Param>,
    pub body: Box<Expr>,
}

#[derive(Debug, Clone, PartialEq, Serialize, Deserialize)]
pub struct ClassMethod {
    pub name: String,
    pub params: Vec<Param>,
    pub return_type: Option<Type>,
    pub body: Box<Expr>,
    pub is_pub: bool,
    pub is_static: bool,     // static method (no self)
    pub is_override: bool,   // override keyword for explicit overriding
    pub is_final: bool,      // final method (cannot be overridden)
    pub is_abstract: bool,   // abstract method (no implementation)
    pub self_type: SelfType, // &self, &mut self, or self (move)
}

#[derive(Debug, Clone, PartialEq, Serialize, Deserialize)]
pub struct ClassConstant {
    pub name: String,
    pub ty: Type,
    pub value: Expr,
    pub is_pub: bool,
}

#[derive(Debug, Clone, PartialEq, Serialize, Deserialize)]
pub struct ClassProperty {
    pub name: String,
    pub ty: Type,
    pub getter: Option<Box<Expr>>,
    pub setter: Option<PropertySetter>,
    pub is_pub: bool,
}

#[derive(Debug, Clone, PartialEq, Serialize, Deserialize)]
pub struct PropertySetter {
    pub param_name: String,
    pub body: Box<Expr>,
}

#[derive(Debug, Clone, PartialEq, Serialize, Deserialize)]
pub enum SelfType {
    None,        // static method
    Owned,       // self (move)
    Borrowed,    // &self
    MutBorrowed, // &mut self
}

#[derive(Debug, Clone, PartialEq, Serialize, Deserialize)]
pub struct Constructor {
    pub name: Option<String>, // None for primary constructor, Some(name) for named constructors
    pub params: Vec<Param>,
    pub return_type: Option<Type>, // Optional return type for named constructors (e.g., Result<Self>)
    pub body: Box<Expr>,
    pub is_pub: bool,
}
/// Type annotations in the AST.
///
/// Types provide static type information for type checking and code generation.
/// Ruchy supports a rich type system including generics, optionals, references,
/// and specialized types for dataframes and async operations.
///
/// # Examples
///
/// ```ignore
/// use ruchy::frontend::ast::{Type, TypeKind, Span};
///
/// // Simple named type: int
/// let int_type = Type {
///     kind: TypeKind::Named("int".to_string()),
///     span: Span::new(0, 3),
/// };
///
/// // Generic type: Vec<string>
/// let vec_type = Type {
///     kind: TypeKind::Generic {
///         base: "Vec".to_string(),
///         params: vec![string_type],
///     },
///     span: Span::new(0, 11),
/// };
/// ```
#[derive(Debug, Clone, PartialEq, Serialize, Deserialize)]
pub struct Type {
    /// The specific type variant.
    pub kind: TypeKind,
    /// Source location of this type annotation.
    pub span: Span,
}
/// Specific type variants supported by Ruchy.
///
/// This enumeration covers all type forms from simple named types
/// to complex generic, functional, and structural types.
#[derive(Debug, Clone, PartialEq, Serialize, Deserialize)]
pub enum TypeKind {
    Named(String),
    Generic {
        base: String,
        params: Vec<Type>,
    },
    Optional(Box<Type>),
    List(Box<Type>),
    Array {
        elem_type: Box<Type>,
        size: usize,
    },
    Tuple(Vec<Type>),
    Function {
        params: Vec<Type>,
        ret: Box<Type>,
    },
    DataFrame {
        columns: Vec<(String, Type)>,
    },
    Series {
        dtype: Box<Type>,
    },
    Reference {
        is_mut: bool,
        lifetime: Option<String>,
        inner: Box<Type>,
    },
}
#[derive(Debug, Clone, PartialEq, Serialize, Deserialize)]
pub struct PipelineStage {
    pub op: Box<Expr>,
    pub span: Span,
}
/// An arm in a match expression.
///
/// Match arms consist of a pattern to match against, an optional guard
/// condition for additional filtering, and a body expression to execute
/// when the pattern matches.
///
/// # Examples
///
/// ```ignore
/// match value {
///     Some(x) if x > 0 => x * 2,  // Pattern with guard
///     None => 0,                   // Simple pattern
///     _ => -1,                     // Wildcard pattern
/// }
/// ```
#[derive(Debug, Clone, PartialEq, Serialize, Deserialize)]
pub struct MatchArm {
    /// The pattern to match against.
    pub pattern: Pattern,
    /// Optional guard condition that must be true for this arm to match.
    pub guard: Option<Box<Expr>>,
    /// The expression to execute when this arm matches.
    pub body: Box<Expr>,
    /// Source location of this match arm.
    pub span: Span,
}
/// Patterns for destructuring and matching values.
///
/// Patterns are used in match expressions, let bindings, function parameters,
/// and other contexts where values need to be destructured or tested against
/// a structure. Ruchy supports a rich pattern language including literals,
/// destructuring, ranges, and alternative patterns.
///
/// # Pattern Types
///
/// - **Wildcard**: `_` matches anything
/// - **Literal**: Matches exact values
/// - **Identifier**: Binds matched value to a name
/// - **Tuple/List**: Destructures sequences
/// - **Struct**: Destructures struct fields
/// - **Or**: Matches any of several patterns
/// - **Rest**: Captures remaining elements
///
/// # Examples
///
/// ```ignore
/// match value {
///     0 => "zero",                    // Literal pattern
///     1..=10 => "small",              // Range pattern
///     Some(x) => format!("value: {x}"), // Enum pattern
///     [first, ..rest] => "list",     // List pattern with rest
///     _ => "other",                   // Wildcard
/// }
/// ```
#[derive(Debug, Clone, PartialEq, Serialize, Deserialize)]
pub enum Pattern {
    Wildcard,
    Literal(Literal),
    Identifier(String),
    QualifiedName(Vec<String>), // For patterns like Ordering::Less
    Tuple(Vec<Pattern>),
    List(Vec<Pattern>),
    Struct {
        name: String,
        fields: Vec<StructPatternField>,
        has_rest: bool,
    },
    Range {
        start: Box<Pattern>,
        end: Box<Pattern>,
        inclusive: bool,
    },
    Or(Vec<Pattern>),
    Rest,              // For ... patterns
    RestNamed(String), // For ..name patterns
    AtBinding {
        name: String,
        pattern: Box<Pattern>,
    }, // For @ bindings like name @ pattern
    WithDefault {
        pattern: Box<Pattern>,
        default: Box<Expr>,
    }, // For patterns with default values like a = 10
    Ok(Box<Pattern>),
    Err(Box<Pattern>),
    Some(Box<Pattern>),
    None,
}
impl Pattern {
    /// Get the primary identifier name from this pattern.
    /// For complex patterns, returns the first/most significant identifier.
    #[must_use]
    pub fn primary_name(&self) -> String {
        match self {
            Pattern::Identifier(name) => name.clone(),
            Pattern::QualifiedName(path) => path.join("::"),
            Pattern::Tuple(patterns) => {
                // Return the name of the first pattern
                patterns
                    .first()
                    .map_or_else(|| "_tuple".to_string(), Pattern::primary_name)
            }
            Pattern::List(patterns) => {
                // Return the name of the first pattern
                patterns
                    .first()
                    .map_or_else(|| "_list".to_string(), Pattern::primary_name)
            }
            Pattern::Struct { name, fields, .. } => {
                // Return the struct type name, or first field name if anonymous
                if name.is_empty() {
                    fields
                        .first()
                        .map_or_else(|| "_struct".to_string(), |f| f.name.clone())
                } else {
                    name.clone()
                }
            }
            Pattern::Ok(inner) | Pattern::Err(inner) | Pattern::Some(inner) => inner.primary_name(),
            Pattern::None => "_none".to_string(),
            Pattern::Or(patterns) => {
                // Return the name of the first pattern
                patterns
                    .first()
                    .map_or_else(|| "_or".to_string(), Pattern::primary_name)
            }
            Pattern::Wildcard => "_".to_string(),
            Pattern::Rest => "_rest".to_string(),
            Pattern::RestNamed(name) => name.clone(),
            Pattern::AtBinding { name, .. } => name.clone(),
            Pattern::WithDefault { pattern, .. } => pattern.primary_name(),
            Pattern::Literal(lit) => format!("_literal_{lit:?}"),
            Pattern::Range { .. } => "_range".to_string(),
        }
    }
}
/// A field in a struct destructuring pattern.
///
/// Supports both explicit field patterns (`field: pattern`) and
/// shorthand syntax (`field` as shorthand for `field: field`).
#[derive(Debug, Clone, PartialEq, Serialize, Deserialize)]
pub struct StructPatternField {
    /// The field name to match.
    pub name: String,
    /// The pattern for this field's value (None for shorthand syntax).
    pub pattern: Option<Pattern>,
}
/// Definition of a custom error type.
///
/// Custom error types allow defining domain-specific error structures
/// with typed fields and optional inheritance from base error types.
///
/// # Examples
///
/// ```ignore
/// error NetworkError {
///     code: int,
///     message: string,
/// } extends IOError
/// ```
#[derive(Debug, Clone, PartialEq, Serialize, Deserialize)]
pub struct ErrorTypeDef {
    /// The name of this error type.
    pub name: String,
    /// Fields contained in this error type.
    pub fields: Vec<StructField>,
    /// Optional parent error type to inherit from.
    pub extends: Option<String>,
}
/// Compiler attributes for annotating expressions.
///
/// Attributes provide metadata that influences compilation, optimization,
/// and runtime behavior. They use the `#[name(args)]` syntax similar to Rust.
///
/// # Common Attributes
///
/// - `#[inline]`: Hint for function inlining
/// - `#[test]`: Mark function as a test
/// - `#[property]`: Mark as a property accessor
/// - `#[deprecated("message")]`: Mark as deprecated
///
/// # Examples
///
/// ```ignore
/// #[inline]
/// #[property]
/// fn get_value() -> int {
///     self.value
/// }
/// ```
#[derive(Debug, Clone, PartialEq, Serialize, Deserialize)]
pub struct Attribute {
    pub name: String,
    pub args: Vec<String>,
    pub span: Span,
}

/// Represents a decorator (@name or @name(...))
#[derive(Debug, Clone, PartialEq, Serialize, Deserialize)]
pub struct Decorator {
    pub name: String,
    pub args: Vec<String>,
}
#[derive(Debug, Clone, PartialEq, Serialize, Deserialize)]
pub struct DataFrameColumn {
    pub name: String,
    pub values: Vec<Expr>,
}
/// Operations on `DataFrame` values.
///
/// `DataFrames` are Ruchy's built-in tabular data structure, similar to
/// pandas `DataFrames` or SQL tables. These operations provide a fluent
/// API for data manipulation and analysis.
///
/// # Examples
///
/// ```ignore
/// df.filter(x => x.age > 18)
///   .select(["name", "email"])
///   .sort(["name"])
///   .limit(10)
/// ```
#[derive(Debug, Clone, PartialEq, Serialize, Deserialize)]
pub enum DataFrameOp {
    Filter(Box<Expr>),
    Select(Vec<String>),
    GroupBy(Vec<String>),
    Sort(Vec<String>),
    Join {
        other: Box<Expr>,
        on: Vec<String>,
        how: JoinType,
    },
    Aggregate(Vec<AggregateOp>),
    Limit(usize),
    Head(usize),
    Tail(usize),
}
#[derive(Debug, Clone, PartialEq, Serialize, Deserialize)]
pub enum JoinType {
    Inner,
    Left,
    Right,
    Outer,
}
#[derive(Debug, Clone, PartialEq, Serialize, Deserialize)]
pub enum ImportItem {
    /// Import a specific name: `use std::collections::HashMap`
    Named(String),
    /// Import with alias: `use std::collections::HashMap as Map`
    Aliased { name: String, alias: String },
    /// Import all: `use std::collections::*`
    Wildcard,
}
impl ImportItem {
    /// Check if this import is for a URL module
    pub fn is_url_import(path: &str) -> bool {
        path.starts_with("https://") || path.starts_with("http://")
    }
}
#[derive(Debug, Clone, PartialEq, Serialize, Deserialize)]
pub enum AggregateOp {
    Sum(String),
    Mean(String),
    Min(String),
    Max(String),
    Count(String),
    Std(String),
    Var(String),
}
impl fmt::Display for BinaryOp {
    fn fmt(&self, f: &mut fmt::Formatter<'_>) -> fmt::Result {
        match self {
            Self::Add => write!(f, "+"),
            Self::Subtract => write!(f, "-"),
            Self::Multiply => write!(f, "*"),
            Self::Divide => write!(f, "/"),
            Self::Modulo => write!(f, "%"),
            Self::Power => write!(f, "**"),
            Self::Equal => write!(f, "=="),
            Self::NotEqual => write!(f, "!="),
            Self::Less => write!(f, "<"),
            Self::LessEqual => write!(f, "<="),
            Self::Greater => write!(f, ">"),
            Self::GreaterEqual => write!(f, ">="),
            Self::And => write!(f, "&&"),
            Self::Or => write!(f, "||"),
            Self::NullCoalesce => write!(f, "??"),
            Self::BitwiseAnd => write!(f, "&"),
            Self::BitwiseOr => write!(f, "|"),
            Self::BitwiseXor => write!(f, "^"),
            Self::LeftShift => write!(f, "<<"),
            Self::RightShift => write!(f, ">>"),
            Self::Gt => write!(f, ">"),
            Self::Send => write!(f, "!"),
        }
    }
}
impl fmt::Display for UnaryOp {
    fn fmt(&self, f: &mut fmt::Formatter<'_>) -> fmt::Result {
        match self {
            Self::Not => write!(f, "!"),
            Self::Negate => write!(f, "-"),
            Self::BitwiseNot => write!(f, "~"),
            Self::Reference => write!(f, "&"),
            Self::Deref => write!(f, "*"),
        }
    }
}
#[cfg(test)]
#[allow(clippy::unwrap_used, clippy::panic, clippy::expect_used)]
mod tests {
    use super::*;
    use proptest::prelude::*;
    proptest! {
        #[test]
        fn test_span_merge(start1 in 0usize..1000, end1 in 0usize..1000,
                          start2 in 0usize..1000, end2 in 0usize..1000) {
            let span1 = Span::new(start1, end1);
            let span2 = Span::new(start2, end2);
            let merged = span1.merge(span2);
            prop_assert!(merged.start <= span1.start);
            prop_assert!(merged.start <= span2.start);
            prop_assert!(merged.end >= span1.end);
            prop_assert!(merged.end >= span2.end);
        }
    }
    #[test]
    fn test_ast_size() {
        // Track AST node sizes for optimization
        let expr_size = std::mem::size_of::<Expr>();
        let kind_size = std::mem::size_of::<ExprKind>();
        // Current sizes are larger than ideal but acceptable for MVP
        // Future optimization: Use arena allocation and indices
        assert!(expr_size <= 256, "Expr too large: {expr_size} bytes");
        assert!(kind_size <= 200, "ExprKind too large: {kind_size} bytes");
    }
    #[test]
    fn test_span_creation() {
        let span = Span::new(10, 20);
        assert_eq!(span.start, 10);
        assert_eq!(span.end, 20);
    }
    #[test]
    fn test_span_merge_simple() {
        let span1 = Span::new(5, 10);
        let span2 = Span::new(8, 15);
        let merged = span1.merge(span2);
        assert_eq!(merged.start, 5);
        assert_eq!(merged.end, 15);
    }
    #[test]
    fn test_span_merge_disjoint() {
        let span1 = Span::new(0, 5);
        let span2 = Span::new(10, 15);
        let merged = span1.merge(span2);
        assert_eq!(merged.start, 0);
        assert_eq!(merged.end, 15);
    }
    #[test]
    fn test_expr_creation() {
        let span = Span::new(0, 10);
        let expr = Expr::new(ExprKind::Literal(Literal::Integer(42)), span);
        assert_eq!(expr.span.start, 0);
        assert_eq!(expr.span.end, 10);
        match expr.kind {
            ExprKind::Literal(Literal::Integer(n)) => assert_eq!(n, 42),
            _ => panic!("Wrong expression kind"),
        }
    }
    #[test]
    fn test_literal_variants() {
        let literals = vec![
            Literal::Integer(42),
            #[allow(clippy::approx_constant)]
            Literal::Float(3.14), // Not PI, just a test value
            Literal::String("hello".to_string()),
            Literal::Bool(true),
            Literal::Unit,
        ];
        for lit in literals {
            let expr = Expr::new(ExprKind::Literal(lit.clone()), Span::new(0, 0));
            match expr.kind {
                ExprKind::Literal(l) => assert_eq!(l, lit),
                _ => panic!("Expected literal"),
            }
        }
    }
    #[test]
    fn test_binary_op_display() {
        assert_eq!(BinaryOp::Add.to_string(), "+");
        assert_eq!(BinaryOp::Subtract.to_string(), "-");
        assert_eq!(BinaryOp::Multiply.to_string(), "*");
        assert_eq!(BinaryOp::Divide.to_string(), "/");
        assert_eq!(BinaryOp::Modulo.to_string(), "%");
        assert_eq!(BinaryOp::Power.to_string(), "**");
        assert_eq!(BinaryOp::Equal.to_string(), "==");
        assert_eq!(BinaryOp::NotEqual.to_string(), "!=");
        assert_eq!(BinaryOp::Less.to_string(), "<");
        assert_eq!(BinaryOp::LessEqual.to_string(), "<=");
        assert_eq!(BinaryOp::Greater.to_string(), ">");
        assert_eq!(BinaryOp::GreaterEqual.to_string(), ">=");
        assert_eq!(BinaryOp::And.to_string(), "&&");
        assert_eq!(BinaryOp::Or.to_string(), "||");
        assert_eq!(BinaryOp::BitwiseAnd.to_string(), "&");
        assert_eq!(BinaryOp::BitwiseOr.to_string(), "|");
        assert_eq!(BinaryOp::BitwiseXor.to_string(), "^");
        assert_eq!(BinaryOp::LeftShift.to_string(), "<<");
    }
    #[test]
    fn test_unary_op_display() {
        assert_eq!(UnaryOp::Not.to_string(), "!");
        assert_eq!(UnaryOp::Negate.to_string(), "-");
        assert_eq!(UnaryOp::BitwiseNot.to_string(), "~");
        assert_eq!(UnaryOp::Reference.to_string(), "&");
    }
    #[test]
    fn test_binary_expression() {
        let left = Box::new(Expr::new(
            ExprKind::Literal(Literal::Integer(1)),
            Span::new(0, 1),
        ));
        let right = Box::new(Expr::new(
            ExprKind::Literal(Literal::Integer(2)),
            Span::new(4, 5),
        ));
        let expr = Expr::new(
            ExprKind::Binary {
                left,
                op: BinaryOp::Add,
                right,
            },
            Span::new(0, 5),
        );
        match expr.kind {
            ExprKind::Binary {
                left: l,
                op,
                right: r,
            } => {
                assert_eq!(op, BinaryOp::Add);
                match l.kind {
                    ExprKind::Literal(Literal::Integer(n)) => assert_eq!(n, 1),
                    _ => panic!("Wrong left operand"),
                }
                match r.kind {
                    ExprKind::Literal(Literal::Integer(n)) => assert_eq!(n, 2),
                    _ => panic!("Wrong right operand"),
                }
            }
            _ => panic!("Expected binary expression"),
        }
    }
    #[test]
    fn test_unary_expression() {
        let operand = Box::new(Expr::new(
            ExprKind::Literal(Literal::Bool(true)),
            Span::new(1, 5),
        ));
        let expr = Expr::new(
            ExprKind::Unary {
                op: UnaryOp::Not,
                operand,
            },
            Span::new(0, 5),
        );
        match expr.kind {
            ExprKind::Unary { op, operand } => {
                assert_eq!(op, UnaryOp::Not);
                match operand.kind {
                    ExprKind::Literal(Literal::Bool(b)) => assert!(b),
                    _ => panic!("Wrong operand"),
                }
            }
            _ => panic!("Expected unary expression"),
        }
    }
    #[test]
    fn test_if_expression() {
        let condition = Box::new(Expr::new(
            ExprKind::Literal(Literal::Bool(true)),
            Span::new(3, 7),
        ));
        let then_branch = Box::new(Expr::new(
            ExprKind::Literal(Literal::Integer(1)),
            Span::new(10, 11),
        ));
        let else_branch = Some(Box::new(Expr::new(
            ExprKind::Literal(Literal::Integer(2)),
            Span::new(17, 18),
        )));
        let expr = Expr::new(
            ExprKind::If {
                condition,
                then_branch,
                else_branch,
            },
            Span::new(0, 18),
        );
        match expr.kind {
            ExprKind::If {
                condition: c,
                then_branch: t,
                else_branch: e,
            } => {
                match c.kind {
                    ExprKind::Literal(Literal::Bool(b)) => assert!(b),
                    _ => panic!("Wrong condition"),
                }
                match t.kind {
                    ExprKind::Literal(Literal::Integer(n)) => assert_eq!(n, 1),
                    _ => panic!("Wrong then branch"),
                }
                assert!(e.is_some());
                if let Some(else_expr) = e {
                    match else_expr.kind {
                        ExprKind::Literal(Literal::Integer(n)) => assert_eq!(n, 2),
                        _ => panic!("Wrong else branch"),
                    }
                }
            }
            _ => panic!("Expected if expression"),
        }
    }
    #[test]
    fn test_let_expression() {
        let value = Box::new(Expr::new(
            ExprKind::Literal(Literal::Integer(42)),
            Span::new(8, 10),
        ));
        let body = Box::new(Expr::new(
            ExprKind::Identifier("x".to_string()),
            Span::new(14, 15),
        ));
        let expr = Expr::new(
            ExprKind::Let {
                name: "x".to_string(),
                type_annotation: None,
                value,
                body,
                is_mutable: false,
            },
            Span::new(0, 15),
        );
        match expr.kind {
            ExprKind::Let {
                name,
                value: v,
                body: b,
                ..
            } => {
                assert_eq!(name, "x");
                match v.kind {
                    ExprKind::Literal(Literal::Integer(n)) => assert_eq!(n, 42),
                    _ => panic!("Wrong value"),
                }
                match b.kind {
                    ExprKind::Identifier(id) => assert_eq!(id, "x"),
                    _ => panic!("Wrong body"),
                }
            }
            _ => panic!("Expected let expression"),
        }
    }
    #[test]
    fn test_function_expression() {
        let params = vec![Param {
            pattern: Pattern::Identifier("x".to_string()),
            ty: Type {
                kind: TypeKind::Named("i32".to_string()),
                span: Span::new(10, 13),
            },
            span: Span::new(8, 13),
            is_mutable: false,
            default_value: None,
        }];
        let body = Box::new(Expr::new(
            ExprKind::Identifier("x".to_string()),
            Span::new(20, 21),
        ));
        let expr = Expr::new(
            ExprKind::Function {
                name: "identity".to_string(),
                type_params: vec![],
                params,
                return_type: Some(Type {
                    kind: TypeKind::Named("i32".to_string()),
                    span: Span::new(16, 19),
                }),
                body,
                is_async: false,
                is_pub: false,
            },
            Span::new(0, 22),
        );
        match expr.kind {
            ExprKind::Function {
                name,
                params: p,
                return_type,
                body: b,
                ..
            } => {
                assert_eq!(name, "identity");
                assert_eq!(p.len(), 1);
                assert_eq!(p[0].name(), "x");
                assert!(return_type.is_some());
                match b.kind {
                    ExprKind::Identifier(id) => assert_eq!(id, "x"),
                    _ => panic!("Wrong body"),
                }
            }
            _ => panic!("Expected function expression"),
        }
    }
    #[test]
    fn test_call_expression() {
        let func = Box::new(Expr::new(
            ExprKind::Identifier("add".to_string()),
            Span::new(0, 3),
        ));
        let args = vec![
            Expr::new(ExprKind::Literal(Literal::Integer(1)), Span::new(4, 5)),
            Expr::new(ExprKind::Literal(Literal::Integer(2)), Span::new(7, 8)),
        ];
        let expr = Expr::new(ExprKind::Call { func, args }, Span::new(0, 9));
        match expr.kind {
            ExprKind::Call { func: f, args: a } => {
                match f.kind {
                    ExprKind::Identifier(name) => assert_eq!(name, "add"),
                    _ => panic!("Wrong function"),
                }
                assert_eq!(a.len(), 2);
            }
            _ => panic!("Expected call expression"),
        }
    }
    #[test]
    fn test_block_expression() {
        let exprs = vec![
            Expr::new(ExprKind::Literal(Literal::Integer(1)), Span::new(2, 3)),
            Expr::new(ExprKind::Literal(Literal::Integer(2)), Span::new(5, 6)),
        ];
        let expr = Expr::new(ExprKind::Block(exprs), Span::new(0, 8));
        match expr.kind {
            ExprKind::Block(block) => {
                assert_eq!(block.len(), 2);
            }
            _ => panic!("Expected block expression"),
        }
    }
    #[test]
    fn test_list_expression() {
        let items = vec![
            Expr::new(ExprKind::Literal(Literal::Integer(1)), Span::new(1, 2)),
            Expr::new(ExprKind::Literal(Literal::Integer(2)), Span::new(4, 5)),
            Expr::new(ExprKind::Literal(Literal::Integer(3)), Span::new(7, 8)),
        ];
        let expr = Expr::new(ExprKind::List(items), Span::new(0, 9));
        match expr.kind {
            ExprKind::List(list) => {
                assert_eq!(list.len(), 3);
            }
            _ => panic!("Expected list expression"),
        }
    }
    #[test]
    fn test_for_expression() {
        let iter = Box::new(Expr::new(
            ExprKind::Range {
                start: Box::new(Expr::new(
                    ExprKind::Literal(Literal::Integer(0)),
                    Span::new(10, 11),
                )),
                end: Box::new(Expr::new(
                    ExprKind::Literal(Literal::Integer(10)),
                    Span::new(13, 15),
                )),
                inclusive: false,
            },
            Span::new(10, 15),
        ));
        let body = Box::new(Expr::new(
            ExprKind::Identifier("i".to_string()),
            Span::new(20, 21),
        ));
        let expr = Expr::new(
            ExprKind::For {
                var: "i".to_string(),
                pattern: None,
                iter,
                body,
            },
            Span::new(0, 22),
        );
        match expr.kind {
            ExprKind::For {
                var,
                iter: it,
                body: b,
                ..
            } => {
                assert_eq!(var, "i");
                match it.kind {
                    ExprKind::Range { .. } => {}
                    _ => panic!("Wrong iterator"),
                }
                match b.kind {
                    ExprKind::Identifier(id) => assert_eq!(id, "i"),
                    _ => panic!("Wrong body"),
                }
            }
            _ => panic!("Expected for expression"),
        }
    }
    #[test]
    fn test_range_expression() {
        let start = Box::new(Expr::new(
            ExprKind::Literal(Literal::Integer(1)),
            Span::new(0, 1),
        ));
        let end = Box::new(Expr::new(
            ExprKind::Literal(Literal::Integer(10)),
            Span::new(3, 5),
        ));
        let expr = Expr::new(
            ExprKind::Range {
                start,
                end,
                inclusive: false,
            },
            Span::new(0, 5),
        );
        match expr.kind {
            ExprKind::Range {
                start: s,
                end: e,
                inclusive,
            } => {
                assert!(!inclusive);
                match s.kind {
                    ExprKind::Literal(Literal::Integer(n)) => assert_eq!(n, 1),
                    _ => panic!("Wrong start"),
                }
                match e.kind {
                    ExprKind::Literal(Literal::Integer(n)) => assert_eq!(n, 10),
                    _ => panic!("Wrong end"),
                }
            }
            _ => panic!("Expected range expression"),
        }
    }
    // Test disabled: Import AST structure pending redesign
    // #[test]
    // fn test_import_expression() {
    //     let expr = Expr::new(
    //         ExprKind::Import {
    //             module: "std::collections".to_string(),
    //             items: Some(vec!["HashMap".to_string(), "HashSet".to_string()]),
    //         },
    //         Span::new(0, 30),
    //     );
    //     match expr.kind {
    //         ExprKind::Import { module, items } => {
    //             assert_eq!(module, "std::collections");
    //             assert!(items.is_some());
    //         }
    //         _ => panic!("Expected import expression"),
    //     }
    // }
    #[test]
    fn test_pipeline_expression() {
        let expr_start = Box::new(Expr::new(
            ExprKind::List(vec![
                Expr::new(ExprKind::Literal(Literal::Integer(1)), Span::new(1, 2)),
                Expr::new(ExprKind::Literal(Literal::Integer(2)), Span::new(4, 5)),
            ]),
            Span::new(0, 6),
        ));
        let stages = vec![PipelineStage {
            op: Box::new(Expr::new(
                ExprKind::Identifier("filter".to_string()),
                Span::new(10, 16),
            )),
            span: Span::new(10, 16),
        }];
        let expr = Expr::new(
            ExprKind::Pipeline {
                expr: expr_start,
                stages,
            },
            Span::new(0, 16),
        );
        match expr.kind {
            ExprKind::Pipeline { expr: e, stages: s } => {
                assert_eq!(s.len(), 1);
                match e.kind {
                    ExprKind::List(list) => assert_eq!(list.len(), 2),
                    _ => panic!("Wrong pipeline start"),
                }
            }
            _ => panic!("Expected pipeline expression"),
        }
    }
    #[test]
    fn test_match_expression() {
        let expr_to_match = Box::new(Expr::new(
            ExprKind::Identifier("x".to_string()),
            Span::new(6, 7),
        ));
        let arms = vec![
            MatchArm {
                pattern: Pattern::Literal(Literal::Integer(1)),
                guard: None,
                body: Box::new(Expr::new(
                    ExprKind::Literal(Literal::String("one".to_string())),
                    Span::new(15, 20),
                )),
                span: Span::new(10, 20),
            },
            MatchArm {
                pattern: Pattern::Wildcard,
                guard: None,
                body: Box::new(Expr::new(
                    ExprKind::Literal(Literal::String("other".to_string())),
                    Span::new(28, 35),
                )),
                span: Span::new(25, 35),
            },
        ];
        let expr = Expr::new(
            ExprKind::Match {
                expr: expr_to_match,
                arms,
            },
            Span::new(0, 36),
        );
        match expr.kind {
            ExprKind::Match { expr: e, arms: a } => {
                assert_eq!(a.len(), 2);
                match e.kind {
                    ExprKind::Identifier(id) => assert_eq!(id, "x"),
                    _ => panic!("Wrong match expression"),
                }
            }
            _ => panic!("Expected match expression"),
        }
    }
    #[test]
    fn test_pattern_variants() {
        let patterns = vec![
            Pattern::Wildcard,
            Pattern::Literal(Literal::Integer(42)),
            Pattern::Identifier("x".to_string()),
            Pattern::Tuple(vec![
                Pattern::Literal(Literal::Integer(1)),
                Pattern::Identifier("x".to_string()),
            ]),
            Pattern::List(vec![
                Pattern::Literal(Literal::Integer(1)),
                Pattern::Literal(Literal::Integer(2)),
            ]),
            Pattern::Struct {
                name: "Point".to_string(),
                fields: vec![StructPatternField {
                    name: "x".to_string(),
                    pattern: Some(Pattern::Identifier("x".to_string())),
                }],
                has_rest: false,
            },
            Pattern::Range {
                start: Box::new(Pattern::Literal(Literal::Integer(1))),
                end: Box::new(Pattern::Literal(Literal::Integer(10))),
                inclusive: true,
            },
            Pattern::Or(vec![
                Pattern::Literal(Literal::Integer(1)),
                Pattern::Literal(Literal::Integer(2)),
            ]),
            Pattern::Rest,
        ];
        for pattern in patterns {
            match pattern {
                Pattern::Tuple(list) | Pattern::List(list) => assert!(!list.is_empty()),
                Pattern::Struct { fields, .. } => assert!(!fields.is_empty()),
                Pattern::Or(patterns) => assert!(!patterns.is_empty()),
                Pattern::Range { .. }
                | Pattern::Wildcard
                | Pattern::Literal(_)
                | Pattern::Identifier(_)
                | Pattern::Rest
                | Pattern::RestNamed(_)
                | Pattern::Ok(_)
                | Pattern::Err(_)
                | Pattern::Some(_)
                | Pattern::None
                | Pattern::QualifiedName(_)
                | Pattern::AtBinding { .. }
                | Pattern::WithDefault { .. } => {} // Simple patterns
            }
        }
    }
    #[test]
    fn test_type_kinds() {
        let types = vec![
            Type {
                kind: TypeKind::Named("i32".to_string()),
                span: Span::new(0, 3),
            },
            Type {
                kind: TypeKind::Optional(Box::new(Type {
                    kind: TypeKind::Named("String".to_string()),
                    span: Span::new(0, 6),
                })),
                span: Span::new(0, 7),
            },
            Type {
                kind: TypeKind::List(Box::new(Type {
                    kind: TypeKind::Named("f64".to_string()),
                    span: Span::new(1, 4),
                })),
                span: Span::new(0, 5),
            },
            Type {
                kind: TypeKind::Function {
                    params: vec![Type {
                        kind: TypeKind::Named("i32".to_string()),
                        span: Span::new(0, 3),
                    }],
                    ret: Box::new(Type {
                        kind: TypeKind::Named("String".to_string()),
                        span: Span::new(7, 13),
                    }),
                },
                span: Span::new(0, 13),
            },
        ];
        for ty in types {
            match ty.kind {
                TypeKind::Named(name) => assert!(!name.is_empty()),
                TypeKind::Generic { base, params } => {
                    assert!(!base.is_empty());
                    assert!(!params.is_empty());
                }
                TypeKind::Optional(_) | TypeKind::List(_) | TypeKind::Series { .. } => {}
                TypeKind::Function { params, .. } => assert!(!params.is_empty()),
                TypeKind::DataFrame { columns } => assert!(!columns.is_empty()),
                TypeKind::Tuple(ref types) => assert!(!types.is_empty()),
                TypeKind::Reference {
                    is_mut: _,
                    lifetime: _,
                    ref inner,
                    lifetime: _,
                } => {
                    // Reference types should have a valid inner type
                    if let TypeKind::Named(ref name) = inner.kind {
                        assert!(!name.is_empty());
                    }
                }
                TypeKind::Array { elem_type: _, size } => {
                    // Array types should have a valid size
                    assert!(size > 0);
                }
            }
        }
    }
    #[test]
    fn test_param_creation() {
        let param = Param {
            pattern: Pattern::Identifier("count".to_string()),
            ty: Type {
                kind: TypeKind::Named("usize".to_string()),
                span: Span::new(6, 11),
            },
            span: Span::new(0, 11),
            is_mutable: false,
            default_value: None,
        };
        assert_eq!(param.name(), "count");
        match param.ty.kind {
            TypeKind::Named(name) => assert_eq!(name, "usize"),
            _ => panic!("Wrong type kind"),
        }
    }

    #[test]
    fn test_string_interpolation_parts() {
        // Test string interpolation with mixed parts
        let parts = vec![
            StringPart::Text("Hello, ".to_string()),
            StringPart::Expr(Box::new(Expr::new(
                ExprKind::Identifier("name".to_string()),
                Span::new(8, 12),
            ))),
            StringPart::Text("!".to_string()),
        ];

        let expr = Expr::new(ExprKind::StringInterpolation { parts }, Span::new(0, 13));

        if let ExprKind::StringInterpolation { parts } = expr.kind {
            assert_eq!(parts.len(), 3);
            match &parts[0] {
                StringPart::Text(s) => assert_eq!(s, "Hello, "),
                _ => panic!("Expected static part"),
            }
            match &parts[1] {
                StringPart::Expr(e) => {
                    if let ExprKind::Identifier(id) = &e.kind {
                        assert_eq!(id, "name");
                    }
                }
                _ => panic!("Expected dynamic part"),
            }
        }
    }

    #[test]
    fn test_async_function_creation() {
        // Test async function with await
        let func = Expr::new(
            ExprKind::Function {
                name: "fetch_data".to_string(),
                type_params: vec![],
                params: vec![],
                return_type: None,
                body: Box::new(Expr::new(
                    ExprKind::Await {
                        expr: Box::new(Expr::new(
                            ExprKind::Identifier("api_call".to_string()),
                            Span::new(0, 8),
                        )),
                    },
                    Span::new(0, 14),
                )),
                is_async: true,
                is_pub: false,
            },
            Span::new(0, 30),
        );

        if let ExprKind::Function { is_async, body, .. } = func.kind {
            assert!(is_async);
            if let ExprKind::Await { .. } = body.kind {
                // Correctly contains await expression
            } else {
                panic!("Expected await in async function");
            }
        }
    }

    #[test]
    fn test_try_catch_finally() {
        // Test try-catch-finally structure
        let try_catch = Expr::new(
            ExprKind::TryCatch {
                try_block: Box::new(Expr::new(
                    ExprKind::Identifier("risky_operation".to_string()),
                    Span::new(4, 19),
                )),
                catch_clauses: vec![CatchClause {
                    pattern: Pattern::Identifier("e".to_string()),
                    body: Box::new(Expr::new(
                        ExprKind::Identifier("handle_error".to_string()),
                        Span::new(25, 37),
                    )),
                }],
                finally_block: Some(Box::new(Expr::new(
                    ExprKind::Identifier("cleanup".to_string()),
                    Span::new(45, 52),
                ))),
            },
            Span::new(0, 52),
        );

        if let ExprKind::TryCatch {
            catch_clauses,
            finally_block,
            ..
        } = try_catch.kind
        {
            assert_eq!(catch_clauses.len(), 1);
            assert!(finally_block.is_some());
        }
    }

    #[test]
    fn test_result_option_types() {
        // Test Result and Option type constructors
        let ok_val = Expr::new(
            ExprKind::Ok {
                value: Box::new(Expr::new(
                    ExprKind::Literal(Literal::Integer(42)),
                    Span::new(3, 5),
                )),
            },
            Span::new(0, 6),
        );

        let err_val = Expr::new(
            ExprKind::Err {
                error: Box::new(Expr::new(
                    ExprKind::Literal(Literal::String("error".to_string())),
                    Span::new(4, 11),
                )),
            },
            Span::new(0, 12),
        );

        let some_val = Expr::new(
            ExprKind::Some {
                value: Box::new(Expr::new(
                    ExprKind::Literal(Literal::Integer(1)),
                    Span::new(5, 6),
                )),
            },
            Span::new(0, 7),
        );

        let none_val = Expr::new(ExprKind::None, Span::new(0, 4));

        assert!(matches!(ok_val.kind, ExprKind::Ok { .. }));
        assert!(matches!(err_val.kind, ExprKind::Err { .. }));
        assert!(matches!(some_val.kind, ExprKind::Some { .. }));
        assert!(matches!(none_val.kind, ExprKind::None));
    }

    // Test disabled: Pipeline operator enum variant pending
    // #[test]
    // fn test_pipeline_operator() {
    //     // Test pipeline operator expression
    //     let pipeline = Expr::new(
    //         ExprKind::Binary {
    //             left: Box::new(Expr::new(
    //                 ExprKind::Literal(Literal::Integer(5)),
    //                 Span::new(0, 1),
    //             )),
    //             op: BinaryOp::Pipeline,
    //             right: Box::new(Expr::new(
    //                 ExprKind::Identifier("double".to_string()),
    //                 Span::new(5, 11),
    //             )),
    //         },
    //         Span::new(0, 11),
    //     );
    //
    //     if let ExprKind::Binary { op, .. } = pipeline.kind {
    //         assert_eq!(op, BinaryOp::Pipeline);
    //     }
    // }

    #[test]
    fn test_destructuring_patterns() {
        // Test tuple and struct destructuring
        let tuple_pattern = Pattern::Tuple(vec![
            Pattern::Identifier("x".to_string()),
            Pattern::Identifier("y".to_string()),
            Pattern::Rest,
        ]);

        let struct_pattern = Pattern::Struct {
            name: "User".to_string(),
            fields: vec![
                StructPatternField {
                    name: "name".to_string(),
                    pattern: Some(Pattern::Identifier("n".to_string())),
                },
                StructPatternField {
                    name: "age".to_string(),
                    pattern: None,
                },
            ],
            has_rest: true,
        };

        if let Pattern::Tuple(elements) = tuple_pattern {
            assert_eq!(elements.len(), 3);
            assert!(matches!(elements[2], Pattern::Rest));
        }

        if let Pattern::Struct {
            fields, has_rest, ..
        } = struct_pattern
        {
            assert_eq!(fields.len(), 2);
            assert!(has_rest);
        }
    }

    #[test]
    fn test_qualified_names() {
        // Test module-qualified names
        let qualified = Expr::new(
            ExprKind::QualifiedName {
                module: "std".to_string(),
                name: "println".to_string(),
            },
            Span::new(0, 11),
        );

        if let ExprKind::QualifiedName { module, name } = qualified.kind {
            assert_eq!(module, "std");
            assert_eq!(name, "println");
        }
    }

    // Test disabled: Import AST structure pending redesign
    // #[test]
    // fn test_import_export_statements() {
    //     // Test import and export statements
    //     let import = Expr::new(
    //         ExprKind::Import {
    //             module: "std::collections".to_string(),
    //             items: Some(vec!["HashMap".to_string()]),
    //         },
    //         Span::new(0, 30),
    //     );
    // }

    #[test]
    fn test_decorator_attributes() {
        // Test decorator/attribute attachment
        let decorated = Expr::with_attributes(
            ExprKind::Function {
                name: "test_func".to_string(),
                type_params: vec![],
                params: vec![],
                return_type: None,
                body: Box::new(Expr::new(ExprKind::Literal(Literal::Unit), Span::new(0, 0))),
                is_async: false,
                is_pub: false,
            },
            Span::new(0, 20),
            vec![
                Attribute {
                    name: "test".to_string(),
                    args: vec![],
                    span: Span::new(0, 5),
                },
                Attribute {
                    name: "bench".to_string(),
                    args: vec![],
                    span: Span::new(0, 6),
                },
            ],
        );

        assert_eq!(decorated.attributes.len(), 2);
        assert_eq!(decorated.attributes[0].name, "test");
        assert_eq!(decorated.attributes[1].name, "bench");
    }

    // Test removed - CompClause type not defined

    #[test]
    fn test_dataframe_operations() {
        // Test DataFrame literal and operations
        let df = Expr::new(
            ExprKind::DataFrame {
                columns: vec![
                    DataFrameColumn {
                        name: "name".to_string(),
                        values: vec![
                            Expr::new(
                                ExprKind::Literal(Literal::String("Alice".to_string())),
                                Span::new(0, 7),
                            ),
                            Expr::new(
                                ExprKind::Literal(Literal::String("Bob".to_string())),
                                Span::new(8, 13),
                            ),
                        ],
                    },
                    DataFrameColumn {
                        name: "age".to_string(),
                        values: vec![
                            Expr::new(ExprKind::Literal(Literal::Integer(25)), Span::new(14, 16)),
                            Expr::new(ExprKind::Literal(Literal::Integer(30)), Span::new(17, 19)),
                        ],
                    },
                ],
            },
            Span::new(0, 50),
        );

        if let ExprKind::DataFrame { columns } = df.kind {
            assert_eq!(columns.len(), 2);
            assert_eq!(columns[0].name, "name");
            assert_eq!(columns[0].values.len(), 2);
            assert_eq!(columns[1].name, "age");
            assert_eq!(columns[1].values.len(), 2);
        }
    }

    #[test]
    fn test_type_cast_operations() {
        // Test type casting
        let cast = Expr::new(
            ExprKind::TypeCast {
                expr: Box::new(Expr::new(
                    ExprKind::Literal(Literal::Integer(42)),
                    Span::new(0, 2),
                )),
                target_type: "f64".to_string(),
            },
            Span::new(0, 10),
        );

        if let ExprKind::TypeCast { target_type, .. } = cast.kind {
            assert_eq!(target_type, "f64");
        }
    }

    #[test]
    fn test_binary_operators_complete() {
        // Test all binary operators
        let ops = vec![
            BinaryOp::Add,
            BinaryOp::Subtract,
            BinaryOp::Multiply,
            BinaryOp::Divide,
            BinaryOp::Modulo,
            BinaryOp::Power,
            BinaryOp::Equal,
            BinaryOp::NotEqual,
            BinaryOp::Less,
            BinaryOp::Greater,
            BinaryOp::LessEqual,
            BinaryOp::GreaterEqual,
            BinaryOp::And,
            BinaryOp::Or,
            // BinaryOp::Pipeline, // Enum variant pending
            BinaryOp::BitwiseAnd,
            BinaryOp::BitwiseOr,
            BinaryOp::BitwiseXor,
            BinaryOp::LeftShift,
            // BinaryOp::RightShift, // Enum variant pending
        ];

        for op in ops {
            let expr = Expr::new(
                ExprKind::Binary {
                    left: Box::new(Expr::new(
                        ExprKind::Literal(Literal::Integer(1)),
                        Span::new(0, 1),
                    )),
                    op,
                    right: Box::new(Expr::new(
                        ExprKind::Literal(Literal::Integer(2)),
                        Span::new(2, 3),
                    )),
                },
                Span::new(0, 3),
            );

            if let ExprKind::Binary { op: test_op, .. } = expr.kind {
                assert_eq!(test_op, op);
            }
        }
    }

    #[test]
    fn test_span_operations() {
        // Test span merging and creation
        let span1 = Span::new(0, 10);
        let span2 = Span::new(5, 15);
        let merged = span1.merge(span2);

        assert_eq!(merged.start, 0);
        assert_eq!(merged.end, 15);

        // Test with reverse order
        let merged2 = span2.merge(span1);
        assert_eq!(merged2.start, 0);
        assert_eq!(merged2.end, 15);
    }

    #[test]
    fn test_pattern_with_default() {
        // Test pattern with default value
        let pattern = Pattern::WithDefault {
            pattern: Box::new(Pattern::Identifier("count".to_string())),
            default: Box::new(Expr::new(
                ExprKind::Literal(Literal::Integer(0)),
                Span::new(0, 1),
            )),
        };

        if let Pattern::WithDefault { pattern, default } = pattern {
            match *pattern {
                Pattern::Identifier(name) => assert_eq!(name, "count"),
                _ => panic!("Expected identifier pattern"),
            }
            match default.kind {
                ExprKind::Literal(Literal::Integer(val)) => assert_eq!(val, 0),
                _ => panic!("Expected integer literal"),
            }
        }
    }

    // Test removed - Generator and CompClause types not defined

    #[test]
    fn test_mutable_parameter() {
        // Test mutable parameter
        let param = Param {
            pattern: Pattern::Identifier("data".to_string()),
            ty: Type {
                kind: TypeKind::List(Box::new(Type {
                    kind: TypeKind::Named("i32".to_string()),
                    span: Span::new(0, 3),
                })),
                span: Span::new(0, 6),
            },
            span: Span::new(0, 10),
            is_mutable: true,
            default_value: None,
        };

        assert!(param.is_mutable);
        assert_eq!(param.name(), "data");
    }

    #[test]
    fn test_reference_types() {
        // Test reference and mutable reference types
        let ref_type = Type {
            kind: TypeKind::Reference {
                is_mut: false,
                lifetime: None,
                inner: Box::new(Type {
                    kind: TypeKind::Named("String".to_string()),
                    span: Span::new(1, 7),
                }),
            },
            span: Span::new(0, 7),
        };

        let mut_ref_type = Type {
            kind: TypeKind::Reference {
                is_mut: true,
                lifetime: None,
                inner: Box::new(Type {
                    kind: TypeKind::Named("Vec".to_string()),
                    span: Span::new(4, 7),
                }),
            },
            span: Span::new(0, 7),
        };

<<<<<<< HEAD
        if let TypeKind::Reference { is_mut, inner, .. } = ref_type.kind {
=======
        if let TypeKind::Reference { is_mut, lifetime: _, inner } = ref_type.kind {
>>>>>>> 1f1c1772
            assert!(!is_mut);
            if let TypeKind::Named(name) = inner.kind {
                assert_eq!(name, "String");
            }
        }

        if let TypeKind::Reference { is_mut, .. } = mut_ref_type.kind {
            assert!(is_mut);
        }
    }

    // EXTREME COVERAGE TESTS FOR 100% AST.RS HOT FILE COVERAGE
    #[test]
    fn test_all_expr_kinds_systematic() {
        // Test every single ExprKind variant for complete coverage

        // Test Literal variants
        let literals = vec![
            ExprKind::Literal(Literal::Integer(42)),
            ExprKind::Literal(Literal::Float(3.14)),
            ExprKind::Literal(Literal::Bool(true)),
            ExprKind::Literal(Literal::Bool(false)),
            ExprKind::Literal(Literal::String("test".to_string())),
            ExprKind::Literal(Literal::Char('a')),
            ExprKind::Literal(Literal::Unit),
        ];

        for literal in literals {
            let expr = Expr {
                kind: literal,
                span: Span::new(0, 1),
                attributes: vec![],
            };
            // Just test creation and access
            assert!(matches!(expr.kind, ExprKind::Literal(_)));
        }

        // Test Binary operations
        let left = Box::new(Expr {
            kind: ExprKind::Literal(Literal::Integer(1)),
            span: Span::new(0, 1),
            attributes: vec![],
        });
        let right = Box::new(Expr {
            kind: ExprKind::Literal(Literal::Integer(2)),
            span: Span::new(2, 3),
            attributes: vec![],
        });

        let binary_ops = vec![
            BinaryOp::Add,
            BinaryOp::Subtract,
            BinaryOp::Multiply,
            BinaryOp::Divide,
            BinaryOp::Modulo,
            BinaryOp::Power,
            BinaryOp::Equal,
            BinaryOp::NotEqual,
            BinaryOp::Less,
            BinaryOp::LessEqual,
            BinaryOp::Greater,
            BinaryOp::GreaterEqual,
            BinaryOp::Gt,
            BinaryOp::And,
            BinaryOp::Or,
            BinaryOp::BitwiseAnd,
            BinaryOp::BitwiseOr,
            BinaryOp::BitwiseXor,
            BinaryOp::LeftShift,
            BinaryOp::NullCoalesce,
        ];

        for op in binary_ops {
            let binary_expr = ExprKind::Binary {
                op,
                left: left.clone(),
                right: right.clone(),
            };
            let expr = Expr {
                kind: binary_expr,
                span: Span::new(0, 3),
                attributes: vec![],
            };
            assert!(matches!(expr.kind, ExprKind::Binary { .. }));
        }

        // Test Unary operations
        let operand = Box::new(Expr {
            kind: ExprKind::Literal(Literal::Integer(42)),
            span: Span::new(1, 3),
            attributes: vec![],
        });

        let unary_ops = vec![
            UnaryOp::Not,
            UnaryOp::Negate,
            UnaryOp::BitwiseNot,
            UnaryOp::Reference,
        ];

        for op in unary_ops {
            let unary_expr = ExprKind::Unary {
                op,
                operand: operand.clone(),
            };
            let expr = Expr {
                kind: unary_expr,
                span: Span::new(0, 3),
                attributes: vec![],
            };
            assert!(matches!(expr.kind, ExprKind::Unary { .. }));
        }
    }

    #[test]
    fn test_all_type_kinds_comprehensive() {
        // Test every TypeKind variant for complete coverage

        let type_kinds = vec![
            TypeKind::Named("String".to_string()),
            TypeKind::Generic {
                base: "Vec".to_string(),
                params: vec![Type {
                    kind: TypeKind::Named("i32".to_string()),
                    span: Span::new(0, 3),
                }],
            },
            TypeKind::Function {
                params: vec![Type {
                    kind: TypeKind::Named("i32".to_string()),
                    span: Span::new(0, 3),
                }],
                ret: Box::new(Type {
                    kind: TypeKind::Named("String".to_string()),
                    span: Span::new(7, 13),
                }),
            },
            TypeKind::Tuple(vec![
                Type {
                    kind: TypeKind::Named("i32".to_string()),
                    span: Span::new(0, 3),
                },
                Type {
                    kind: TypeKind::Named("String".to_string()),
                    span: Span::new(5, 11),
                },
            ]),
            TypeKind::Array {
                elem_type: Box::new(Type {
                    kind: TypeKind::Named("i32".to_string()),
                    span: Span::new(0, 3),
                }),
                size: 10,
            },
            TypeKind::Reference {
                is_mut: false,
                lifetime: None,
                inner: Box::new(Type {
                    kind: TypeKind::Named("String".to_string()),
                    span: Span::new(1, 7),
                }),
            },
            TypeKind::Reference {
                is_mut: true,
                lifetime: None,
                inner: Box::new(Type {
                    kind: TypeKind::Named("String".to_string()),
                    span: Span::new(5, 11),
                }),
            },
            TypeKind::Optional(Box::new(Type {
                kind: TypeKind::Named("i32".to_string()),
                span: Span::new(0, 3),
            })),
            TypeKind::List(Box::new(Type {
                kind: TypeKind::Named("String".to_string()),
                span: Span::new(0, 6),
            })),
            TypeKind::DataFrame {
                columns: vec![
                    (
                        "id".to_string(),
                        Type {
                            kind: TypeKind::Named("i32".to_string()),
                            span: Span::new(0, 3),
                        },
                    ),
                    (
                        "name".to_string(),
                        Type {
                            kind: TypeKind::Named("String".to_string()),
                            span: Span::new(0, 6),
                        },
                    ),
                ],
            },
            TypeKind::Series {
                dtype: Box::new(Type {
                    kind: TypeKind::Named("f64".to_string()),
                    span: Span::new(0, 3),
                }),
            },
        ];

        for type_kind in type_kinds {
            let ty = Type {
                kind: type_kind,
                span: Span::new(0, 10),
            };
            // Test construction and basic operations
            assert!(ty.span.start <= ty.span.end);
        }
    }

    #[test]
    fn test_all_pattern_kinds_comprehensive() {
        // Test every Pattern variant for complete coverage

        let patterns = vec![
            Pattern::Wildcard,
            Pattern::Literal(Literal::Integer(42)),
            Pattern::Literal(Literal::String("test".to_string())),
            Pattern::Literal(Literal::Bool(true)),
            Pattern::Identifier("variable".to_string()),
            Pattern::QualifiedName(vec!["Module".to_string(), "Type".to_string()]),
            Pattern::Tuple(vec![
                Pattern::Identifier("x".to_string()),
                Pattern::Identifier("y".to_string()),
            ]),
            Pattern::List(vec![
                Pattern::Identifier("head".to_string()),
                Pattern::Wildcard,
            ]),
            Pattern::Struct {
                name: "Point".to_string(),
                fields: vec![
                    StructPatternField {
                        name: "x".to_string(),
                        pattern: Some(Pattern::Identifier("x_val".to_string())),
                    },
                    StructPatternField {
                        name: "y".to_string(),
                        pattern: None, // Shorthand
                    },
                ],
                has_rest: false,
            },
            Pattern::Struct {
                name: "Point".to_string(),
                fields: vec![],
                has_rest: true, // With rest pattern
            },
        ];

        for pattern in patterns {
            // Test pattern construction and basic operations
            match pattern {
                Pattern::Wildcard => {}
                Pattern::Literal(_) => {}
                Pattern::Identifier(ref name) => assert!(!name.is_empty()),
                Pattern::QualifiedName(ref names) => assert!(!names.is_empty()),
                Pattern::Tuple(ref patterns) => assert!(!patterns.is_empty()),
                Pattern::List(ref patterns) => assert!(!patterns.is_empty()),
                Pattern::Struct { ref name, .. } => assert!(!name.is_empty()),
                _ => {} // Handle all other pattern variants
            }
        }
    }

    #[test]
    fn test_complex_expr_constructions() {
        // Test complex expression constructions for edge case coverage

        // Complex nested call
        let complex_call = ExprKind::Call {
            func: Box::new(Expr {
                kind: ExprKind::FieldAccess {
                    object: Box::new(Expr {
                        kind: ExprKind::Identifier("obj".to_string()),
                        span: Span::new(0, 3),
                        attributes: vec![],
                    }),
                    field: "method".to_string(),
                },
                span: Span::new(0, 10),
                attributes: vec![],
            }),
            args: vec![
                Expr {
                    kind: ExprKind::Literal(Literal::Integer(42)),
                    span: Span::new(11, 13),
                    attributes: vec![],
                },
                Expr {
                    kind: ExprKind::Literal(Literal::String("arg".to_string())),
                    span: Span::new(15, 20),
                    attributes: vec![],
                },
            ],
        };

        let expr = Expr {
            kind: complex_call,
            span: Span::new(0, 21),
            attributes: vec![],
        };
        assert!(matches!(expr.kind, ExprKind::Call { .. }));

        // Complex if expression
        let complex_if = ExprKind::If {
            condition: Box::new(Expr {
                kind: ExprKind::Binary {
                    op: BinaryOp::Greater,
                    left: Box::new(Expr {
                        kind: ExprKind::Identifier("x".to_string()),
                        span: Span::new(3, 4),
                        attributes: vec![],
                    }),
                    right: Box::new(Expr {
                        kind: ExprKind::Literal(Literal::Integer(0)),
                        span: Span::new(7, 8),
                        attributes: vec![],
                    }),
                },
                span: Span::new(3, 8),
                attributes: vec![],
            }),
            then_branch: Box::new(Expr {
                kind: ExprKind::Block(vec![Expr {
                    kind: ExprKind::Literal(Literal::String("positive".to_string())),
                    span: Span::new(11, 21),
                    attributes: vec![],
                }]),
                span: Span::new(9, 23),
                attributes: vec![],
            }),
            else_branch: Some(Box::new(Expr {
                kind: ExprKind::Literal(Literal::String("negative".to_string())),
                span: Span::new(29, 39),
                attributes: vec![],
            })),
        };

        let if_expr = Expr {
            kind: complex_if,
            span: Span::new(0, 40),
            attributes: vec![],
        };
        assert!(matches!(if_expr.kind, ExprKind::If { .. }));
    }

    #[test]
    fn test_attribute_and_span_coverage() {
        // Test attribute and span functionality comprehensively

        // Test various attribute types
        let attributes = vec![
            Attribute {
                name: "inline".to_string(),
                args: vec![],
                span: Span::new(0, 8),
            },
            Attribute {
                name: "deprecated".to_string(),
                args: vec!["Use new_function instead".to_string()],
                span: Span::new(0, 40),
            },
            Attribute {
                name: "derive".to_string(),
                args: vec!["Debug".to_string(), "Clone".to_string()],
                span: Span::new(0, 20),
            },
        ];

        for attr in attributes {
            assert!(!attr.name.is_empty());
            assert!(attr.span.start <= attr.span.end);
        }

        // Test expression with attributes
        let expr_with_attrs = Expr::with_attributes(
            ExprKind::Literal(Literal::Integer(42)),
            Span::new(0, 2),
            vec![Attribute {
                name: "test_attr".to_string(),
                args: vec![],
                span: Span::new(0, 10),
            }],
        );

        assert_eq!(expr_with_attrs.attributes.len(), 1);
        assert_eq!(expr_with_attrs.attributes[0].name, "test_attr");

        // Test span operations
        let span1 = Span::new(0, 10);
        let span2 = Span::new(5, 15);

        assert_eq!(span1.start, 0);
        assert_eq!(span1.end, 10);
        assert!(span1.start <= span1.end);
        assert!(span2.start <= span2.end);

        // Test default span
        let default_span = Span::default();
        assert_eq!(default_span.start, 0);
        assert_eq!(default_span.end, 0);
    }

    #[test]
    fn test_all_remaining_expr_kinds() {
        // Test remaining ExprKind variants for 100% coverage

        // Test collections
        let list_expr = ExprKind::List(vec![
            Expr {
                kind: ExprKind::Literal(Literal::Integer(1)),
                span: Span::new(1, 2),
                attributes: vec![],
            },
            Expr {
                kind: ExprKind::Literal(Literal::Integer(2)),
                span: Span::new(4, 5),
                attributes: vec![],
            },
        ]);

        let tuple_expr = ExprKind::Tuple(vec![
            Expr {
                kind: ExprKind::Literal(Literal::String("first".to_string())),
                span: Span::new(1, 8),
                attributes: vec![],
            },
            Expr {
                kind: ExprKind::Literal(Literal::Integer(42)),
                span: Span::new(10, 12),
                attributes: vec![],
            },
        ]);

        // Test assignments
        let assign_expr = ExprKind::Assign {
            target: Box::new(Expr {
                kind: ExprKind::Identifier("x".to_string()),
                span: Span::new(0, 1),
                attributes: vec![],
            }),
            value: Box::new(Expr {
                kind: ExprKind::Literal(Literal::Integer(42)),
                span: Span::new(4, 6),
                attributes: vec![],
            }),
        };

        // Test function definitions
        let func_expr = ExprKind::Function {
            name: "add".to_string(),
            type_params: vec![],
            params: vec![
                Param {
                    pattern: Pattern::Identifier("a".to_string()),
                    ty: Type {
                        kind: TypeKind::Named("i32".to_string()),
                        span: Span::new(0, 3),
                    },
                    default_value: None,
                    is_mutable: false,
                    span: Span::new(0, 5),
                },
                Param {
                    pattern: Pattern::Identifier("b".to_string()),
                    ty: Type {
                        kind: TypeKind::Named("i32".to_string()),
                        span: Span::new(0, 3),
                    },
                    default_value: None,
                    is_mutable: false,
                    span: Span::new(0, 5),
                },
            ],
            return_type: Some(Type {
                kind: TypeKind::Named("i32".to_string()),
                span: Span::new(0, 3),
            }),
            body: Box::new(Expr {
                kind: ExprKind::Binary {
                    op: BinaryOp::Add,
                    left: Box::new(Expr {
                        kind: ExprKind::Identifier("a".to_string()),
                        span: Span::new(0, 1),
                        attributes: vec![],
                    }),
                    right: Box::new(Expr {
                        kind: ExprKind::Identifier("b".to_string()),
                        span: Span::new(4, 5),
                        attributes: vec![],
                    }),
                },
                span: Span::new(0, 5),
                attributes: vec![],
            }),
            is_async: false,
            is_pub: false,
        };

        // Test all constructions
        let expressions = vec![list_expr, tuple_expr, assign_expr, func_expr];

        for expr_kind in expressions {
            let expr = Expr {
                kind: expr_kind,
                span: Span::new(0, 10),
                attributes: vec![],
            };
            // Verify construction succeeded
            assert!(expr.span.start <= expr.span.end);
        }
    }
}<|MERGE_RESOLUTION|>--- conflicted
+++ resolved
@@ -248,27 +248,6 @@
         }
     }
 }
-
-/// Type parameter with optional constraints
-#[derive(Debug, Clone, PartialEq, Serialize, Deserialize)]
-pub struct TypeParam {
-    pub name: String,
-    pub bounds: Vec<String>, // e.g., ["Display", "Debug"] for T: Display + Debug
-}
-
-impl TypeParam {
-    pub fn new(name: String) -> Self {
-        Self {
-            name,
-            bounds: Vec::new(),
-        }
-    }
-
-    pub fn with_bounds(name: String, bounds: Vec<String>) -> Self {
-        Self { name, bounds }
-    }
-}
-
 /// The specific type of expression represented by an AST node.
 ///
 /// `ExprKind` is a comprehensive enumeration of all expression types supported
@@ -449,8 +428,6 @@
         methods: Vec<ClassMethod>,
         constants: Vec<ClassConstant>,  // const NAME: TYPE = VALUE
         properties: Vec<ClassProperty>, // property NAME: TYPE { get => ..., set(v) => ... }
-        impl_blocks: Vec<Expr>,         // impl blocks defined inside the class
-        nested_classes: Vec<Expr>,      // nested class definitions
         derives: Vec<String>,           // #[derive(Debug, Clone, ...)]
         decorators: Vec<Decorator>,     // @Serializable, @Table("users"), etc.
         is_pub: bool,
@@ -802,8 +779,8 @@
     BitwiseXor,
     LeftShift,
     RightShift,
-    // Actor
-    Send, // ! operator for sending messages to actors
+    // Actor operations
+    Send, // Actor message passing: actor ! message
 }
 /// Unary operators for single-operand expressions.
 ///
@@ -2007,7 +1984,6 @@
                     is_mut: _,
                     lifetime: _,
                     ref inner,
-                    lifetime: _,
                 } => {
                     // Reference types should have a valid inner type
                     if let TypeKind::Named(ref name) = inner.kind {
@@ -2504,11 +2480,12 @@
             span: Span::new(0, 7),
         };
 
-<<<<<<< HEAD
-        if let TypeKind::Reference { is_mut, inner, .. } = ref_type.kind {
-=======
-        if let TypeKind::Reference { is_mut, lifetime: _, inner } = ref_type.kind {
->>>>>>> 1f1c1772
+        if let TypeKind::Reference {
+            is_mut,
+            lifetime: _,
+            inner,
+        } = ref_type.kind
+        {
             assert!(!is_mut);
             if let TypeKind::Named(name) = inner.kind {
                 assert_eq!(name, "String");
